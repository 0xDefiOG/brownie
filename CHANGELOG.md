# CHANGELOG

All notable changes to this project are documented in this file.

This changelog format is based on [Keep a Changelog](https://keepachangelog.com/en/1.0.0/),
and this project adheres to [Semantic Versioning](https://semver.org/spec/v2.0.0.html).

## [Unreleased](https://github.com/eth-brownie/brownie)
<<<<<<< HEAD
### Added
- Ganache 7.7.x support.

### Fixed
- Anvil support, you can now access trace, events and return_value for anvil transactions.
=======
### Fixed
- Removes `eth-abi` depreciation warnings
- Bump web3.py dep to support async provider in threaded applications
>>>>>>> c842d537

## [1.19.2](https://github.com/eth-brownie/brownie/tree/v1.19.2) - 2022-10-16
### Added
- Support for remappings in `from_explorer` ([#1596](https://github.com/eth-brownie/brownie/pull/1596))

### Fixed
- Handle Vyper immutables ([#1623](https://github.com/eth-brownie/brownie/pull/1623))
- Correct Moonscan API for Moonbase Alpha testnet([#1611](https://github.com/eth-brownie/brownie/pull/1611))

## [1.19.1](https://github.com/eth-brownie/brownie/tree/v1.19.1) - 2022-08-07
### Fixed
- Handle version bytecode for Vyper `>=0.3.4` ([#1578](https://github.com/eth-brownie/brownie/pull/1578))
- Handle Vyper `>=0.3.4` coverage data generation breaking project compilation ([#1586](https://github.com/eth-brownie/brownie/pull/1586))
- Handle null value of `to` field in transaction receipt so that contract deploying with Anvil works properly ([#1573](https://github.com/eth-brownie/brownie/pull/1573))
- Avoid removing dependencies from the build ([#1564](https://github.com/eth-brownie/brownie/pull/1564))

## [1.19.0](https://github.com/eth-brownie/brownie/tree/v1.19.0) - 2022-05-29
### Added
- Initial support for [Anvil](https://github.com/foundry-rs/foundry/tree/master/anvil), a blazing-fast local testnet node implementation in Rust ([#1541](https://github.com/eth-brownie/brownie/pull/1541))
- Support configurable initial wallet balance, chain id, and gas limit.

### Fixed
- `StopIteration` when compiling some Vyper `v0.3.3` contracts ([#1547](https://github.com/eth-brownie/brownie/pull/1547))

## [1.18.2](https://github.com/eth-brownie/brownie/tree/v1.18.2) - 2022-05-15
### Added
- Subscribe to events, with callbacks, using the corresponding contract instance ([#1453](https://github.com/eth-brownie/brownie/pull/1453))
- Retrieve events that have occurred between two blocks using the corresponding contract instance ([#1453](https://github.com/eth-brownie/brownie/pull/1453))
- Listening for an event using the associated contract instance ([#1453](https://github.com/eth-brownie/brownie/pull/1453))
- Allow cache disabling when forking with ganache ([#1473](https://github.com/eth-brownie/brownie/pull/1473))
- Detect 0xsplits clone proxies ([#1524](https://github.com/eth-brownie/brownie/pull/1524))

### Fixed
- Fix download of dependencies with special characters in tag/version ([#1470](https://github.com/eth-brownie/brownie/pull/1470))
- Deepcopy config so that disconnecting and reconnecting to networks works fully ([#1466](https://github.com/eth-brownie/brownie/pull/1466))
- Hardhat integration on Windows ([#1482](https://github.com/eth-brownie/brownie/pull/1482))
- Handle equal sign in network RPC address ([#1450](https://github.com/eth-brownie/brownie/pull/1450))
- `ReturnValue` comparison on tuples containing strings ([#1476](https://github.com/eth-brownie/brownie/pull/1476))
- Ensure `.env` file exists on installed packages ([#1504](https://github.com/eth-brownie/brownie/pull/1504))
- Bug when highlighting source code in GUI ([#1512](https://github.com/eth-brownie/brownie/pull/1512))
- Bug when highlighting opcodes in GUI ([#1513](https://github.com/eth-brownie/brownie/pull/1513))

## [1.18.1](https://github.com/eth-brownie/brownie/tree/v1.18.1) - 2022-02-15
### Fixed
- Correctly modify chain time when using `chain.mine` with Ganache v7 ([#1438](https://github.com/eth-brownie/brownie/pull/1438))
- Ensure `.env` file exists for installed packages ([#1504](https://github.com/eth-brownie/brownie/pull/1504))

## [1.18.0](https://github.com/eth-brownie/brownie/tree/v1.18.0) - 2022-02-14
### Added
- Support for Ganache v7 ([#1409](https://github.com/eth-brownie/brownie/pull/1409), [#1410](https://github.com/eth-brownie/brownie/pull/1410))
- Add `override` argument to contract methods which allows changing the state before the call ([#1412](https://github.com/eth-brownie/brownie/pull/1412))
- Allow to override EVM version per language ([#1418](https://github.com/eth-brownie/brownie/pull/1418))
- Support for Alchemy via `WEB3_ALCHEMY_PROJECT_ID` environment var ([#1401](https://github.com/eth-brownie/brownie/pull/1401))
- Support Ganache unlimited contract size ([#1424](https://github.com/eth-brownie/brownie/pull/1424))

### Changed
- Added a new solidity compiler setting `use_latest_patch` in `brownie-config.yaml` to use the latest patch version of a compiler based on the pragma version of the contract ([#1383](https://github.com/eth-brownie/brownie/pull/1383))
- Add cli flag `-r` for raising exceptions to the caller instead of doing a system exit ([#1394](https://github.com/eth-brownie/brownie/pull/1394))

### Fixed
- Force files to be opened as UTF-8 ([#1377](https://github.com/eth-brownie/brownie/pull/1377))
- Fix incremental compilation failing because of mismatching compiler versions ([#1411](https://github.com/eth-brownie/brownie/pull/1411))

## [1.17.2](https://github.com/eth-brownie/brownie/tree/v1.17.2) - 2021-12-04
### Changed
- Bump deps to support vyper `v0.3.1`

### Fixed
- Support linked libraries in source verification ([#1335](https://github.com/eth-brownie/brownie/pull/1335))
- Check for regex match when locating contract names in source ([#1363](https://github.com/eth-brownie/brownie/pull/1363))

## [1.17.1](https://github.com/eth-brownie/brownie/tree/v1.17.1) - 2021-11-07
### Added
- Add support for `ARBISCAN_TOKEN` env var ([#1319](https://github.com/eth-brownie/brownie/pull/1319))
- Add Avalanche to default networks and support for snowtrace ([#1332](https://github.com/eth-brownie/brownie/pull/1332))

### Changed
- Transactions are rebroadcasted until they appear in the mempool ([#1327](https://github.com/eth-brownie/brownie/pull/1327))
- Avoid caching on chains with short blocktimes ([#1297](https://github.com/eth-brownie/brownie/pull/1297))

### Fixed
- Match single/double quote paths in source verification ([#1323](https://github.com/eth-brownie/brownie/pull/1323))
- Change use of `getcontext()` ([#1310](https://github.com/eth-brownie/brownie/pull/1310))
- IPv6-aware Hardhat ([#1309](https://github.com/eth-brownie/brownie/pull/1309))

## [1.17.0](https://github.com/eth-brownie/brownie/tree/v1.17.0) - 2021-10-13
### Added
- Arguments from the command line can now be passed to brownie scripts. ([#398](https://github.com/eth-brownie/brownie/issues/398))
- Fix etherscan verification w/ new solidity flattener ([#1283](https://github.com/eth-brownie/brownie/pull/1283))
- Drop py36 support and add py39 to CI/dev tooling ([#1289](https://github.com/eth-brownie/brownie/pull/1289))
- Bump dependencies ([#1277](https://github.com/eth-brownie/brownie/pull/1277))
- Fix missing source in source object, grab from filesystem ([#1290](https://github.com/eth-brownie/brownie/pull/1290))
- Add harmony mainnet to default network config([#1286](https://github.com/eth-brownie/brownie/pull/1286))
- Better panic messages for contract calls ([#1275](https://github.com/eth-brownie/brownie/pull/1275))

### Fixed
- Handle missing `gasPrice` in `eth_getTransaction` ([#1285](https://github.com/eth-brownie/brownie/pull/1285))

## [1.16.4](https://github.com/eth-brownie/brownie/tree/v1.16.4) - 2021-09-21
### Added
- Add `only_confirmed` as an optional kwarg for `history.clear` ([#1251](https://github.com/eth-brownie/brownie/pull/1251))
- Add `.env` to default project gitignore ([#1249](https://github.com/eth-brownie/brownie/pull/1249))

### Changed
- Allow numbers in project names ([#1254](https://github.com/eth-brownie/brownie/pull/1254))

### Fixed
- Various Arbitrum related fixes ([#1255](https://github.com/eth-brownie/brownie/pull/1255))
- Pass solc version when compiling ABI ([#1243](https://github.com/eth-brownie/brownie/pull/1243))
- Correctly handle Erigon traces ([#1245](https://github.com/eth-brownie/brownie/pull/1245))
- Replace EIP1559 tx's with the same tx type ([#1250](https://github.com/eth-brownie/brownie/pull/1250))

## [1.16.3](https://github.com/eth-brownie/brownie/tree/v1.16.3) - 2021-09-04
### Added
- Add API token to verify sources on ftmscan ([#1226](https://github.com/eth-brownie/brownie/pull/1226))
- Add `arbitrum-main` to default networks in `network-config.yaml` ([#1235](https://github.com/eth-brownie/brownie/pull/1235))

### Fixed
- Prevent brownie from crashing when skipping tests with -s ([#1220](https://github.com/eth-brownie/brownie/pull/1220))
- Thread safety for `multicall` ([#1233](https://github.com/eth-brownie/brownie/pull/1233))

## [1.16.2](https://github.com/eth-brownie/brownie/tree/v1.16.2) - 2021-08-24
### Added
- Allow specifying password when saving an account ([#1216](https://github.com/eth-brownie/brownie/pull/1216))

### Fixed
- Hardhat revert string format ([#1218](https://github.com/eth-brownie/brownie/pull/1218))
- Clef formatter for EIP-1559 transactions ([#1211](https://github.com/eth-brownie/brownie/pull/1211))

## [1.16.1](https://github.com/eth-brownie/brownie/tree/v1.16.1) - 2021-08-16
### Added
- Set default values for `max_fee` and `priority_fee` ([#1206](https://github.com/eth-brownie/brownie/pull/1206))

### Fixed
- Recursively kill all RPC child processes on exit ([#1200](https://github.com/eth-brownie/brownie/pull/1200))
- Issue with testing reverted contracts not found in deployment map ([#1195](https://github.com/eth-brownie/brownie/pull/1195))
- Fix issue with missing contracts in coverage report ([#1178](https://github.com/eth-brownie/brownie/pull/1178))
- Use `eth.get_block` to avoid deprecated method warning ([#1203](https://github.com/eth-brownie/brownie/pull/1203))
- Correctly handle functions outside contracts when generating pcMap ([#1205](https://github.com/eth-brownie/brownie/pull/1205))

## [1.16.0](https://github.com/eth-brownie/brownie/tree/v1.16.0) - 2021-08-08
### Added
- Initial support for [Hardhat Network](https://hardhat.org/hardhat-network/) as an alternative to Ganache ([#1043](https://github.com/eth-brownie/brownie/pull/1043))
- Support for [EIP-1559](https://eips.ethereum.org/EIPS/eip-1559) transactions ([#1179](https://github.com/eth-brownie/brownie/pull/1179))
- Added `LocalAccount.sign_defunct_message` method to sign `EIP-191` text messages ([#1163](https://github.com/eth-brownie/brownie/pull/1163))

### Fixed
-Preserve active input when writing to the console ([#1181](https://github.com/eth-brownie/brownie/pull/1181))
-Modifications to internal flow when handling transactions, fixes some threadlock issues ([#1182](https://github.com/eth-brownie/brownie/pull/1182))

## [1.15.2](https://github.com/eth-brownie/brownie/tree/v1.15.2) - 2021-07-26
### Fixed
- Bump `py-solc-ast` version to fix AST issues with solc `>=0.8.3` ([#1165](https://github.com/eth-brownie/brownie/pull/1165))

## [1.15.1](https://github.com/eth-brownie/brownie/tree/v1.15.1) - 2021-07-23
### Fixed
- Bugfix with caching `eth_sendTransaction` and related RPC calls ([#1160](https://github.com/eth-brownie/brownie/pull/1160))

## [1.15.0](https://github.com/eth-brownie/brownie/tree/v1.15.0) - 2021-07-22
### Added
- Add support remapping with a sub-folder (like OpenZeppelin/openzeppelin-contracts-upgradeable, ref: [#1137](https://github.com/eth-brownie/brownie/issues/1137))
- Add polygon network integration ([#1119](https://github.com/eth-brownie/brownie/pull/1119))
- Add support for `POLYGONSCAN_TOKEN` env var ([#1135](https://github.com/eth-brownie/brownie/pull/1135))
- Add Multicall context manager ([#1125](https://github.com/eth-brownie/brownie/pull/1125))
- Add initial support for Solidity 0.8's typed errors ([#1110](https://github.com/eth-brownie/brownie/pull/1110))
- Add xdai network integration ([#1136](https://github.com/eth-brownie/brownie/pull/1136))
- Added `LocalAccount.sign_message` method to sign `EIP712Message` objects ([#1097](https://github.com/eth-brownie/brownie/pull/1097))
- Accept password as a kwarg in `Account.load` ([#1099](https://github.com/eth-brownie/brownie/pull/1099))
- Basic support for clef as an account manager (allows hardware wallets) ([#1104](https://github.com/eth-brownie/brownie/pull/1104))
- Updates to support Vyper `v0.2.14` ([#1155](https://github.com/eth-brownie/brownie/pull/1155))

### Fixed
- Fixed subcalls to empty accounts not appearing in the subcalls property of `TransactionReceipts` ([#1106](https://github.com/eth-brownie/brownie/pull/1106))
- Alert message bug ([#1094](https://github.com/eth-brownie/brownie/pull/1094))
- Do not assume latest nonce is highest nonce when handling multiple pending tx's ([#1098](https://github.com/eth-brownie/brownie/pull/1098))
- Accept `Wei` objects in gas strategies ([#1113](https://github.com/eth-brownie/brownie/pull/1113))
- Do not warn when using `no_call_coverage` as a pytest mark ([#1150](https://github.com/eth-brownie/brownie/pull/1150))

## [1.14.6](https://github.com/eth-brownie/brownie/tree/v1.14.6) - 2021-04-20
### Changed
- Upgraded web3 dependency to version 5.18.0 ([#1064](https://github.com/eth-brownie/brownie/pull/1064))
- Upgraded pytest dependency to version 6.2.3 ([#1065](https://github.com/eth-brownie/brownie/pull/1065))
- Upgraded hypothesis dependency to version 6.10.0 ([#1066](https://github.com/eth-brownie/brownie/pull/1066))

### Fixed
- Issue with `BSCSCAN_TOKEN` ([#1062](https://github.com/eth-brownie/brownie/pull/1062))
- Correctly load `.env` values ([#1063](https://github.com/eth-brownie/brownie/pull/1063))

## [1.14.5](https://github.com/eth-brownie/brownie/tree/v1.14.5) - 2021-04-16
### Added
- Added documentation detailing how private Github repositories can be used as a package installation source.
- Add passphrase kwarg to `Account.from_mnemonic` ([#1050](https://github.com/eth-brownie/brownie/pull/1050))

### Changed
- Include `chainId` field when signing transactions ([#1056](https://github.com/eth-brownie/brownie/pull/1056))

### Fixed
- Fixed a formatting issue on the new [environment variable section](https://eth-brownie.readthedocs.io/en/stable/config.html?highlight=POSIX-style#variable-expansion) ([#1038](https://github.com/eth-brownie/brownie/pull/1038))
- Fixed Github package installation failing for private repositories ([#1055](https://github.com/eth-brownie/brownie/pull/1055)).
- Adjusted Github API token error message so that it correctly emits when auth failure occurs ([#1052](https://github.com/eth-brownie/brownie/pull/1052))
- Remove `__ret_value__` prior to writing console output ([#1057](https://github.com/eth-brownie/brownie/pull/1057))
- Handle missing contract when generating transaction receipt ([#1058](https://github.com/eth-brownie/brownie/pull/1058))
- `StopIteration` issues within receipts ([#1059](https://github.com/eth-brownie/brownie/pull/1059))
- Do not cache `eth_newBlockFilter` ([#1061](https://github.com/eth-brownie/brownie/pull/1061))

## [1.14.4](https://github.com/eth-brownie/brownie/tree/v1.14.4) - 2021-04-05
### Added
- Support for environment variables in brownie config ([#1012](https://github.com/eth-brownie/brownie/pull/1012))
- Add Fantom to default networks ([#980](https://github.com/eth-brownie/brownie/pull/980))

### Changed
- Gas report also shows average price for only confirmed txs ([#1020](https://github.com/eth-brownie/brownie/pull/1020))

### Fixed
- Add project to brownie namespace within console ([#1029](https://github.com/eth-brownie/brownie/pull/1029))
- Balance contract member override ([#1030](https://github.com/eth-brownie/brownie/pull/1030))
- Correct frame in pytest interactive debug mode ([#1034](https://github.com/eth-brownie/brownie/pull/1034))

## [1.14.3](https://github.com/eth-brownie/brownie/tree/v1.14.3) - 2021-03-27
### Added
- Support for `BSCSCAN_TOKEN` env var ([#1017](https://github.com/eth-brownie/brownie/pull/1017))

### Fixed
- Ensure node client supports filters before enabling caching middleware ([#1009](https://github.com/eth-brownie/brownie/pull/1009))
- Support `abicoder v2` pragma when verifying source code ([#1018](https://github.com/eth-brownie/brownie/pull/1018))

## [1.14.2](https://github.com/eth-brownie/brownie/tree/v1.14.2) - 2021-03-20
### Fixed
- Attaching to dockerized RPC-clients works on OSX without sudo ([#995](https://github.com/eth-brownie/brownie/pull/995))
- Bug when calling `chain.mine` without a timestamp ([#1005](https://github.com/eth-brownie/brownie/pull/1005))

## [1.14.1](https://github.com/eth-brownie/brownie/tree/v1.14.1) - 2021-03-19
### Fixed
- Improve logic around `eth_getCode` caching to consider selfdestruct via delegate call ([#1002](https://github.com/eth-brownie/brownie/pull/1002))
- Standardize process of adding middlewares upon connection ([#1001](https://github.com/eth-brownie/brownie/pull/1001))

## [1.14.0](https://github.com/eth-brownie/brownie/tree/v1.14.0) - 2021-03-18
### Added
- Generalized RPC logic allowing (limited) use of `geth --dev` as a local test network ([#998](https://github.com/eth-brownie/brownie/pull/998))
- RPC call caching via web3 middleware ([#997](https://github.com/eth-brownie/brownie/pull/997))
- Allow tests to target project outside the current working directory via `--brownie-project` cli flag ([#996](https://github.com/eth-brownie/brownie/pull/996))
- Add BSC mainnet and fork-mode to default networks ([#961](https://github.com/eth-brownie/brownie/pull/961))

### Changed
- `export BROWNIE_LIB=1` to install brownie with soft pins. Also ensured hard pins for all dependencies are set. ([#993](https://github.com/eth-brownie/brownie/pull/993))

## [1.13.4](https://github.com/eth-brownie/brownie/tree/v1.13.4) - 2021-03-14
### Added
- Detect EIP-1167 and Vyper minimal proxies ([#984](https://github.com/eth-brownie/brownie/pull/984))
- Decode ds-note events ([#985](https://github.com/eth-brownie/brownie/pull/985))

### Changed
- During pytest interactive debugging , `continue` now exits the console to run the next test ([#989](https://github.com/eth-brownie/brownie/pull/989))

### Fixed
- Issue around the "optimizer revert" in solidity 0.8.2 ([#988](https://github.com/eth-brownie/brownie/pull/988))

## [1.13.3](https://github.com/eth-brownie/brownie/tree/v1.13.3) - 2021-03-08
### Added
- Option to choose console editting mode ([#970](https://github.com/eth-brownie/brownie/pull/970))

### Fixed
- Strip whitespace from `address_or_alias` ([#978](https://github.com/eth-brownie/brownie/pull/978))
- Automatic source code verification on BscScan ([#962](https://github.com/eth-brownie/brownie/pull/962))
- Heuristic for nonpayable function revert in Vyper `v0.2.11` ([#979](https://github.com/eth-brownie/brownie/pull/979))

## [1.13.2](https://github.com/eth-brownie/brownie/tree/v1.13.2) - 2021-02-28
### Added
- Load installed packages via `project.load` ([#971](https://github.com/eth-brownie/brownie/pull/971))

### Changed
- `brownie run --interactive` enters the console with the namespace of the successfully executed function ([#976](https://github.com/eth-brownie/brownie/pull/976))

### Fixed
- Bump dependency version for [eth-event](https://github.com/iamdefinitelyahuman/eth-event) to [1.2.1](https://github.com/iamdefinitelyahuman/eth-event/releases/tag/v1.2.1) to mitigate the topic generation bug for events with dynamic/fixed size tuple array inputs ([#957](https://github.com/eth-brownie/brownie/pull/957))
- Iterate over network connections instead of local process list to support RPC-attaching with host-based and dockerized RPC clients ([#972](https://github.com/eth-brownie/brownie/pull/972))
- Resolve hostnames provided in host network field to the actual IP when RPC-attaching ([#972](https://github.com/eth-brownie/brownie/pull/972))
- Correctly handle non-push instructions when parsing compiler outputs ([#952](https://github.com/eth-brownie/brownie/pull/952))
- Issue with implementation contract addresses pulled from `eth_getStorageAt` using Ganache `v6.12.2` ([#974](https://github.com/eth-brownie/brownie/pull/974))

## [1.13.1](https://github.com/eth-brownie/brownie/tree/v1.13.1) - 2021-01-31
### Fixed
- Verify that instruction is `PUSH` before popping pushed bytes ([#935](https://github.com/eth-brownie/brownie/pull/935))
- Handle empty return value from `eth_getStorageAt` ([#946](https://github.com/eth-brownie/brownie/pull/946))
- Do not decode event logs immediately ([#947](https://github.com/eth-brownie/brownie/pull/947))

## [1.13.0](https://github.com/eth-brownie/brownie/tree/v1.13.0) - 2021-01-09
### Added
- Automatic source code verification on Etherscan ([#914](https://github.com/eth-brownie/brownie/pull/914))
- Allow replacing transactions that were broadcasted outside of Brownie ([#922](https://github.com/eth-brownie/brownie/pull/922))
- Add `decode_input`, `decode_output` and `info` methods to `OverloadedMethod` object ([#925](https://github.com/eth-brownie/brownie/pull/925))

### Changed
- Lazily decode events for confirmed transactions ([#926](https://github.com/eth-brownie/brownie/pull/926))

## [1.12.4](https://github.com/eth-brownie/brownie/tree/v1.12.4) - 2021-01-03
### Changed
- Use `ReturnType` instead of `list` for some `_EventItem` return values ([#919](https://github.com/eth-brownie/brownie/pull/919))
- Only decode events in reverting transactions upon request ([#920](https://github.com/eth-brownie/brownie/pull/920))
### Fixed
- Correctly handle malformed calldata in subcalls ([#913](https://github.com/eth-brownie/brownie/pull/913))
- Brownie bake uses the default branch instead of assuming `master` ([#917](https://github.com/eth-brownie/brownie/pull/917))

## [1.12.3](https://github.com/eth-brownie/brownie/tree/v1.12.3) - 2020-12-26
### Added
- Exposed `chain_id` and `network_id` ganache-cli parameters. Forked networks retain `chain_id`. ([#908](https://github.com/eth-brownie/brownie/pull/908))
- Show more information about events in `TransactionReceipt.info` ([#898](https://github.com/eth-brownie/brownie/pull/898))
- Support for Solidity error codes ([#906](https://github.com/eth-brownie/brownie/pull/906))
- `TxHistory.wait` to wait for all pending transactions ([#910](https://github.com/eth-brownie/brownie/pull/910))

### Fixed
- Handle missing source nodes due to Yul optimizer ([#895](https://github.com/eth-brownie/brownie/pull/895))
- Typo in link to mixes ([#886](https://github.com/eth-brownie/brownie/pull/886))
- Fixes for tracebacks and dev revert strings in Solidity 0.8.x ([#907](https://github.com/eth-brownie/brownie/pull/907))
- Console output for automatically repriced transactions ([#909](https://github.com/eth-brownie/brownie/pull/909))

## [1.12.2](https://github.com/eth-brownie/brownie/tree/v1.12.2) - 2020-12-04
### Added
- Detect EIP1822 proxies `Contract.from_explorer` ([#881](https://github.com/eth-brownie/brownie/pull/881))
- Support for [EIP 1967](https://eips.ethereum.org/EIPS/eip-1967) proxy pattern in `Contract.from_explorer` ([#876](https://github.com/eth-brownie/brownie/pull/876))
- `ContractContainer.decode_input` ([#879](https://github.com/eth-brownie/brownie/pull/879))

### Changed
- Build artifacts for dependencies are now saved at `build/contracts/dependencies` ([#878](https://github.com/eth-brownie/brownie/pull/878))

### Fixed
- Ensure receiver address is checksummed when calling `eth_estimateGas` ([#880](https://github.com/eth-brownie/brownie/pull/880))

## [1.12.1](https://github.com/eth-brownie/brownie/tree/v1.12.1) - 2020-11-28
### Fixed
- Append zero-bytes when expected size of memory exceeds actual size ([#868](https://github.com/eth-brownie/brownie/pull/868))

## [1.12.0](https://github.com/eth-brownie/brownie/tree/v1.12.0) - 2020-11-24
### Added
- `TransactionReceipt.replace` for rebroadcasting pending transactions ([#846](https://github.com/eth-brownie/brownie/pull/846))
- Gas strategies for automatic transaction pricing and replacement ([#847](https://github.com/eth-brownie/brownie/pull/847))
- Allow broadcasting reverting transactions in a live environment ([#854](https://github.com/eth-brownie/brownie/pull/854))
- Add `timedelta` as a kwarg in `chain.mine` ([#856](https://github.com/eth-brownie/brownie/pull/856))
- `require_network` pytest marker ([#858](https://github.com/eth-brownie/brownie/pull/858))
- `TransactionReceipt.dev_revert_msg` to access the dev revert string when there is a regular revert message ([#860](https://github.com/eth-brownie/brownie/pull/860))
- Allow targetting dev revert string in `brownie.reverts` ([#861](https://github.com/eth-brownie/brownie/pull/861))
- Support regex in `brownie.reverts` ([#864](https://github.com/eth-brownie/brownie/pull/864))

### Changed
- Improved handling of trace queries and related exceptions ([#853](https://github.com/eth-brownie/brownie/pull/853))
- Disallow assignment over contract functions ([#855](https://github.com/eth-brownie/brownie/pull/855))
- `skip_coverage` and `no_call_coverage` are now markers, the fixtures have been deprecated ([#859](https://github.com/eth-brownie/brownie/pull/859))
- Improved exception messages for contract calls missing the `"from"` field ([864](https://github.com/eth-brownie/brownie/pull/865))

### Fixed
- Address resolution in `Contract.at` ([#842](https://github.com/eth-brownie/brownie/pull/842))
- Handle undecodable revert messages within subcalls ([#843](https://github.com/eth-brownie/brownie/pull/843))
- Bug when installed packages contain an `interfaces` folder ([#857](https://github.com/eth-brownie/brownie/pull/857))

## [1.11.12](https://github.com/eth-brownie/brownie/tree/v1.11.12) - 2020-11-04
### Added
- `timestamp` kwarg for `chain.mine` ([#838](https://github.com/eth-brownie/brownie/pull/838))
- `ETH_ADDRESS` constant ([#835](https://github.com/eth-brownie/brownie/pull/835))
- show nonce in console output for pending transactions ([#833](https://github.com/eth-brownie/brownie/pull/833))

### Fixed
- Allow use of `ProjectContract` in tx "from" field on development networks ([#836](https://github.com/eth-brownie/brownie/pull/836))
- Do not attempt to open debugging console when the failing test has not been collected due to a `SyntaxError` ([#834](https://github.com/eth-brownie/brownie/pull/834))

## [1.11.11](https://github.com/eth-brownie/brownie/tree/v1.11.11) - 2020-10-31
### Added
- `ZERO_ADDRESS` constant is now available from main namespace ([#830](https://github.com/eth-brownie/brownie/pull/830))
- Include nonce in `stdout` output when broadcasting a transaction ([#833](https://github.com/eth-brownie/brownie/pull/833))

### Changed
- `brownie bake` project names are no longer case sensetive ([#829](https://github.com/eth-brownie/brownie/pull/829))

### Fixed
- Handle `str` when looking at traceback paths ([#823](https://github.com/eth-brownie/brownie/pull/823))
- Add `__ne__` to `ReturnValue` object ([#831](https://github.com/eth-brownie/brownie/pull/831))

## [1.11.10](https://github.com/eth-brownie/brownie/tree/v1.11.10) - 2020-10-23
### Changed
- During testing, do not connect to network until immediately before running tests ([#819](https://github.com/eth-brownie/brownie/pull/819))

### Fixed
- Vyper 0.2.5 non-payable revert error no longer displays the entire contract ([#812](https://github.com/eth-brownie/brownie/pull/812))
- Handle correct `ConnectionError` when pulling Vyper versions ([#815](https://github.com/eth-brownie/brownie/pull/815))
- Typo in `gasPrice` during gas estimation ([#817](https://github.com/eth-brownie/brownie/pull/817))
- Handle `0x` when parsing tuples with black for call trace ([#818](https://github.com/eth-brownie/brownie/pull/818))
- Console completions for `Contract.deploy` ([#820](https://github.com/eth-brownie/brownie/pull/820))

## [1.11.9](https://github.com/eth-brownie/brownie/tree/v1.11.9) - 2020-10-11
### Added
- `TxHistory.filter` method ([#804](https://github.com/eth-brownie/brownie/pull/804))
- Allow force-compiling of specific contracts in CLI ([#802](https://github.com/eth-brownie/brownie/pull/802))

### Fixed
- Include `vyper` library version in installed versions, after installing a new version ([#803](https://github.com/eth-brownie/brownie/pull/803))
- Understand `Contract` objects in the `from` field of a transaction dict ([#801](https://github.com/eth-brownie/brownie/pull/801))

## [1.11.8](https://github.com/eth-brownie/brownie/tree/v1.11.8) - 2020-10-07
### Added
- Automatically add `tx` as a local variable during interactive debugging ([#796](https://github.com/eth-brownie/brownie/pull/796))

### Changed
- Gas buffer is not applied to transactions between EOAs ([#798](https://github.com/eth-brownie/brownie/pull/798))
- Use `vyper` instead of `vvm` for compilation, where possible ([#797](https://github.com/eth-brownie/brownie/pull/797))

### Fixed
- Correctly highlight skipped, previously failing tests in red when using `-U` flag ([#795](https://github.com/eth-brownie/brownie/pull/795))

## [1.11.7](https://github.com/eth-brownie/brownie/tree/v1.11.7) - 2020-10-02
### Added
- Support for Etherscan's multi-file source output ([#786](https://github.com/eth-brownie/brownie/pull/786))
- Improvements to console hinting and autocompletion ([#788](https://github.com/eth-brownie/brownie/pull/788))

### Changed
- Bump suggested Ganache version to `v6.11.0` ([#787](https://github.com/eth-brownie/brownie/pull/787))

### Fixed
- Update non-payable heuristic for Vyper `v0.2.5` ([#784](https://github.com/eth-brownie/brownie/pull/784))

## [1.11.6](https://github.com/eth-brownie/brownie/tree/v1.11.6) - 2020-09-26
### Added
- `Account.get_deployment_address` ([#763](https://github.com/eth-brownie/brownie/pull/763))
- Use `eth_unlockUnkonwnAccount` to unlock arbitrary accounts in development mode ([#776](https://github.com/eth-brownie/brownie/pull/776))

### Changed
- Generalize `sys.argv` handling for `brownie test` to allow arbitrary flags ([#773](https://github.com/eth-brownie/brownie/pull/773))
- Disable `stdout` capture when compiling a project prior to running tests ([#774](https://github.com/eth-brownie/brownie/pull/774))
- Attempt to determine proxy implementation without relying on Etherscan APi output ([#777](https://github.com/eth-brownie/brownie/pull/777))

### Fixed
- Add `gas_limit` kwarg for `Account.estimate_gas` ([#764](https://github.com/eth-brownie/brownie/pull/764))
- Improve exception message on bytecode exceeding 24kb limit ([#767](https://github.com/eth-brownie/brownie/pull/767))
- Properly handle no installed compiler when using `compile_source` ([#768](https://github.com/eth-brownie/brownie/pull/768))

## [1.11.5](https://github.com/eth-brownie/brownie/tree/v1.11.5) - 2020-09-16
### Changed
- `EthAddress` is now hashable ([#756](https://github.com/eth-brownie/brownie/pull/756))
- Warn instead of raising when an event has an incorrect number of topics ([#759](https://github.com/eth-brownie/brownie/pull/759))

### Fixed
- More trace fixes ([#760](https://github.com/eth-brownie/brownie/pull/760))

## [1.11.4](https://github.com/eth-brownie/brownie/tree/v1.11.4) - 2020-09-13
### Added
- Default interfaces in `InterfaceContainer` ([#754](https://github.com/eth-brownie/brownie/pull/754))
- `--size` flag for `brownie compile` to see deployed bytecode sizes ([#750](https://github.com/eth-brownie/brownie/pull/750))

### Changed
- Improve error message for `AttributeError` from `ProjectContract` ([#753](https://github.com/eth-brownie/brownie/pull/753))

### Fixed
- Check min solc version when using `Contract.from_explorer` ([#752](https://github.com/eth-brownie/brownie/pull/752))
- Issues related to interfaces and contracts using the same name ([#751](https://github.com/eth-brownie/brownie/pull/751))

## [1.11.3](https://github.com/eth-brownie/brownie/tree/v1.11.3) - 2020-09-11
### Added
- `InterfaceConstructor.selectors` ([#748](https://github.com/eth-brownie/brownie/pull/748))

### Fixed
- Ensure `VirtualMachineError.__str__` always returns a string ([#747](https://github.com/eth-brownie/brownie/pull/747))
- Expanding traces when the contract is unknown ([#745](https://github.com/eth-brownie/brownie/pull/745))

## [1.11.2](https://github.com/eth-brownie/brownie/tree/v1.11.2) - 2020-09-07
### Added
- `chain.new_blocks` for iterating over new blocks ([#742](https://github.com/eth-brownie/brownie/pull/742))

### Fixed
- Various fixes involving transaction traces and subcalls ([#741](https://github.com/eth-brownie/brownie/pull/741))

## [1.11.1](https://github.com/eth-brownie/brownie/tree/v1.11.1) - 2020-09-06
### Added
- `gas_buffer` setting for transactions ([#739](https://github.com/eth-brownie/brownie/pull/739))

### Fixed
- Formatting issue when expanding call traces ([#737](https://github.com/eth-brownie/brownie/pull/737))

## [1.11.0](https://github.com/eth-brownie/brownie/tree/v1.11.0) - 2020-08-28
### Added
- Support for multiple Vyper versions ([#731](https://github.com/eth-brownie/brownie/pull/731))

### Changed
- Use `solcx` v1.0.0 ([#733](https://github.com/eth-brownie/brownie/pull/733))
- Always enter console when using `brownie run -I` ([#732](https://github.com/eth-brownie/brownie/pull/732))
- Allow namespace collisions between interfaces ([#734](https://github.com/eth-brownie/brownie/pull/734))

### Fixed
- Ignore `TempProject` contracts when calculating coverage ([#730](https://github.com/eth-brownie/brownie/pull/730))

## [1.10.6](https://github.com/eth-brownie/brownie/tree/v1.10.6) - 2020-08-18
### Changed
- Warn instead of raising when contract has a `balance` function ([#721](https://github.com/eth-brownie/brownie/pull/721))
- `brownie run` can run scripts outside of projects ([#722](https://github.com/eth-brownie/brownie/pull/722))

### Fixed
- Allow using contract types in conftest ([#719](https://github.com/eth-brownie/brownie/pull/719))

## [1.10.5](https://github.com/eth-brownie/brownie/tree/v1.10.5) - 2020-08-07
### Changed
- Container repr outside of console ([#707](https://github.com/eth-brownie/brownie/pull/707))

### Fixed
- Do not shift gas values for `ganache-cli>=6.10.1` ([#704](https://github.com/eth-brownie/brownie/pull/714))
- Handle multiple pragma statements in a single source ([#708](https://github.com/eth-brownie/brownie/pull/708))
- Do not call undo on general exceptions during call-as-tx ([#713](https://github.com/eth-brownie/brownie/pull/713))
- Correctly handle structs and enums outside of contracts ([#715](https://github.com/eth-brownie/brownie/pull/715))

## [1.10.4](https://github.com/eth-brownie/brownie/tree/v1.10.4) - 2020-07-30
### Added
- `--version` cli flag ([#705](https://github.com/eth-brownie/brownie/pull/705))

### Fixed
- Do not mutate hypothesis settings ([#704](https://github.com/eth-brownie/brownie/pull/704))

## [1.10.3](https://github.com/eth-brownie/brownie/tree/v1.10.3) - 2020-07-20
### Changed
- Do not show stateful spinner when stdout is not suppressed ([#696](https://github.com/eth-brownie/brownie/pull/696))

### Fixed
- Decoding error with internal revert message ([#697](https://github.com/eth-brownie/brownie/pull/697))
- Transaction verbosity during tests ([#695](https://github.com/eth-brownie/brownie/pull/695))
- Check for `__getitem__`/`__call__` prior to showing type hints ([#694](https://github.com/eth-brownie/brownie/pull/694))

## [1.10.2](https://github.com/eth-brownie/brownie/tree/v1.10.2) - 2020-07-18
### Fixed
- Decoding error on internal call to an invalid function in a known contract ([#691](https://github.com/eth-brownie/brownie/pull/691))
- `chain.redo` across multiple transactions ([#692](https://github.com/eth-brownie/brownie/pull/692))

## [1.10.1](https://github.com/eth-brownie/brownie/tree/v1.10.1) - 2020-07-17
### Fixed
- `chain` fixture returns expected object ([#689](https://github.com/eth-brownie/brownie/pull/689))

## [1.10.0](https://github.com/eth-brownie/brownie/tree/v1.10.0) - 2020-07-16
### Added
- `TransactionReceipt.call_trace` includes inputs and return values ([#679](https://github.com/eth-brownie/brownie/pull/679))
- `chain` object ([#681](https://github.com/eth-brownie/brownie/pull/681))
- `--silent` flag for `brownie run` ([#680](https://github.com/eth-brownie/brownie/pull/680))
- `address` member for decoded events ([#682](https://github.com/eth-brownie/brownie/pull/682))

### Changed
- Various `rpc` methods have been deprecated in favor of the new `chain` object ([#681](https://github.com/eth-brownie/brownie/pull/681))
- Improvements to console autocompletion / type hints ([#683](https://github.com/eth-brownie/brownie/pull/683))

### Fixed
- Properly handle Solidity source maps that are too long ([#684](https://github.com/eth-brownie/brownie/pull/684))

## [1.9.8](https://github.com/eth-brownie/brownie/tree/v1.9.8) - 2020-07-09
### Added
- Syntax highlights for Vyper exceptions ([#668](https://github.com/eth-brownie/brownie/pull/668))
- Syntax highlights for Solidity exceptions ([#675](https://github.com/eth-brownie/brownie/pull/675))

### Fixed
- Infinite loop when querying implementation contract from Etherscan ([#672](https://github.com/eth-brownie/brownie/pull/672))
- Check return status before streaming brownie mix ([#673](https://github.com/eth-brownie/brownie/pull/673))
- Meaningful error message on failed trace ([#674](https://github.com/eth-brownie/brownie/pull/674))
- Handle incomplete Solidity source map ([#676](https://github.com/eth-brownie/brownie/pull/676))

## [1.9.7](https://github.com/eth-brownie/brownie/tree/v1.9.7) - 2020-07-05
### Added
- `max` gas limit configuration setting ([#664](https://github.com/eth-brownie/brownie/pull/664))
- `--failfast` flag for hypothesis tests ([#666](https://github.com/eth-brownie/brownie/pull/666))

### Fixed
- Iterate trace in reverse when looking for revert reason ([#663](https://github.com/eth-brownie/brownie/pull/663))
- `TransactionReceipt` verbosity and minor fixes ([#665](https://github.com/eth-brownie/brownie/pull/665))

## [1.9.6](https://github.com/eth-brownie/brownie/tree/v1.9.6) - 2020-07-04
### Changed
- Reduce length of traceback on failed Vyper compilation ([#661](https://github.com/eth-brownie/brownie/pull/661))
- Run calls as transactions when catching dev revert string ([#659](https://github.com/eth-brownie/brownie/pull/659))

### Fixed
- Do not reset local chain when closing Brownie ([#660](https://github.com/eth-brownie/brownie/pull/660))

## [1.9.5](https://github.com/eth-brownie/brownie/tree/v1.9.5) - 2020-07-03
### Changed
- Support for Vyper `v0.2.1` ([#656](https://github.com/eth-brownie/brownie/pull/656))
- Updated development network config to match mainnet's latest gas limits ([#650](https://github.com/eth-brownie/brownie/pull/650))

### Fixed
- Heuristic for non-payable function reverts based on changes in Solidity `v0.6.9` ([#647](https://github.com/eth-brownie/brownie/pull/647))
- `brownie run` exit status when using `--interactive` flag ([#655](https://github.com/eth-brownie/brownie/pull/655))

## [1.9.4](https://github.com/eth-brownie/brownie/tree/v1.9.4) - 2020-06-21
### Fixed
- Http Requests now send a custom User-Agent (Fixes Kovan api requests) ([#643](https://github.com/eth-brownie/brownie/pull/643))
- Ensure nonce increments prior to sending a new transaction ([#645](https://github.com/eth-brownie/brownie/pull/645))

## [1.9.3](https://github.com/eth-brownie/brownie/tree/v1.9.3) - 2020-06-19
### Added
- Accounts can now be unlocked on development networks ([#633](https://github.com/eth-brownie/brownie/pull/633))

### Fixed
- Parity error messages ([#631](https://github.com/eth-brownie/brownie/pull/631))
- Geth error messages on reverted `eth_call` ([#639](https://github.com/eth-brownie/brownie/pull/639))
- Etherscan source code returned as compiler JSON input ([#637](https://github.com/eth-brownie/brownie/pull/637))
- Enter correct frame on exception with `brownie run -I` ([#638](https://github.com/eth-brownie/brownie/pull/638))
- Always exit with non-zero status on an unhandled exception ([#640](https://github.com/eth-brownie/brownie/pull/640))

## [1.9.2](https://github.com/eth-brownie/brownie/tree/v1.9.2) - 2020-06-08
### Added
- Filter report outputs by source path or contract name ([#626](https://github.com/eth-brownie/brownie/pull/626))

### Fixed
- Delete `required_confs` from transaction parameters prior to making a call ([#620](https://github.com/eth-brownie/brownie/pull/620))
- Handle coverage data and gas profile as `pytest` reports, fixes Windows formatting issues ([#620](https://github.com/eth-brownie/brownie/pull/622))
- Filter fixtures from namespace when using interactive test debugger ([#627](https://github.com/eth-brownie/brownie/pull/627))

## [1.9.1](https://github.com/eth-brownie/brownie/tree/v1.9.1) - 2020-06-07
### Fixed
- Return actual call when running calls as transactions ([#614](https://github.com/eth-brownie/brownie/pull/614))
- Non-zero exit status when using `brownie test` ([#616](https://github.com/eth-brownie/brownie/pull/616))

## [1.9.0](https://github.com/eth-brownie/brownie/tree/v1.9.0) - 2020-06-05
### Added
- Project folder structure is now configurable ([#581](https://github.com/eth-brownie/brownie/pull/581))
- Deployment artifacts can now be saved via project setting `dev_deployment_artifacts: true` ([#590](https://github.com/eth-brownie/brownie/pull/590))
- All deployment artifacts are tracked in `deployments/map.json` ([#590](https://github.com/eth-brownie/brownie/pull/590))
- `required_confs = n / {'required_confs: n}` argument for transactions. Will wait for n confirmations before processing the tx receipt. `n = 0` will immediately return a pending receipt. ([#587](https://github.com/eth-brownie/brownie/pull/587))
- `tx.confirmations` shows number of confirmations, `tx.wait(n)` waits until `tx` has `n` or more confirmations. ([#587](https://github.com/eth-brownie/brownie/pull/587))
- `load_source` hook point ([#584](https://github.com/eth-brownie/brownie/pull/584))
- Support for BIP39 mnemonics ([#585](https://github.com/eth-brownie/brownie/pull/585))
- Expose `block_identifier` for contract calls ([#596](https://github.com/eth-brownie/brownie/pull/596))
- `length` kwarg for `strategy('address')` ([#607](https://github.com/eth-brownie/brownie/pull/607))

### Changed
- `tx.call_trace()` now displays internal and total gas usage ([#564](https://github.com/eth-brownie/brownie/pull/564))
- Default nonce for transactions now takes pending transactions into account. ([#597](https://github.com/eth-brownie/brownie/pull/597))
- Raise more expressive exception on stale fork ([#598](https://github.com/eth-brownie/brownie/pull/598))
- Automatically add middleware when connecting to POA networks ([#602](https://github.com/eth-brownie/brownie/pull/602))
- Hypothesis output includes code highlights ([#605](https://github.com/eth-brownie/brownie/pull/605))

### Fixed
- Geth Traces depth reduced ([#562](https://github.com/eth-brownie/brownie/pull/562))
- Ganache gasCost in traces (ganache bug) ([#562](https://github.com/eth-brownie/brownie/pull/562))
- Decoding error when contracts use the same event signature with different argument indexing ([#575](https://github.com/eth-brownie/brownie/pull/575))
- Repeated alerts will now run indefinitely, instead of twice ([#608](https://github.com/eth-brownie/brownie/pull/608))
- Catch `ZombieProcess` and `NoSuchProcess` when attaching to ganache in OSX ([#574](https://github.com/eth-brownie/brownie/pull/574))
- Snapshotting during failed `@given` tests ([#591](https://github.com/eth-brownie/brownie/pull/591))
- `Rpc.undo` correctly rewinds to immediately before a transaction ([#604](https://github.com/eth-brownie/brownie/pull/604))

A big thank you to [@matnad](https://github.com/matnad) for many contributions during this release!

## [1.8.9](https://github.com/eth-brownie/brownie/tree/v1.8.9) - 2020-05-26
### Changed
- Raise `ValueError` instead of `VirtualMachineError` when the returned RPC error does not contain a data field ([#555](https://github.com/eth-brownie/brownie/pull/555))
- Improve readability of exception when compilation fails while running pytest ([#556](https://github.com/eth-brownie/brownie/pull/556))

### Fixed
- IPC timeout setting ([#554](https://github.com/eth-brownie/brownie/pull/554))
- Pytest import issues ([#556](https://github.com/eth-brownie/brownie/pull/556))

## [1.8.8](https://github.com/eth-brownie/brownie/tree/v1.8.8) - 2020-05-24
### Changed
- Check `web3.eth.accounts` for new unlocked accounts when calling `Accounts.at` ([#551](https://github.com/eth-brownie/brownie/pull/551))

### Fixed
- Apply timeout setting to all web3 provider types ([#549](https://github.com/eth-brownie/brownie/pull/549))
- `KeyError` when handling certain types of RPC errors ([#550](https://github.com/eth-brownie/brownie/pull/550))

## [1.8.7](https://github.com/eth-brownie/brownie/tree/v1.8.7) - 2020-05-23
### Added
- `--interactive` flag when using `brownie run` ([#547](https://github.com/eth-brownie/brownie/pull/547))

### Changed
- Allow connections to `wss://` endpoints ([#542](https://github.com/eth-brownie/brownie/pull/542))
- Improved `--gas` report ([#543](https://github.com/eth-brownie/brownie/pull/543))
- Adjust how gas prices are handled to allow use of web3 gas price API ([#530](https://github.com/eth-brownie/brownie/pull/530))

### Fixed
- Compiler error when on moving contracts ([#545](https://github.com/eth-brownie/brownie/pull/545))
- Allow `timeout` as a field in `brownie networks` CLI ([#533](https://github.com/eth-brownie/brownie/pull/533))
- Issues with interactive debugging in Windows ([#544](https://github.com/eth-brownie/brownie/pull/544))
- Handle selfdestructed contract during deployment ([#546](https://github.com/eth-brownie/brownie/pull/546))

## [1.8.6](https://github.com/eth-brownie/brownie/tree/v1.8.6) - 2020-05-19
### Added
- `contract_strategy` for drawing objects from a `ContractContainer` ([#528](https://github.com/eth-brownie/brownie/pull/528))

### Changed
- Warn on direct import of `hypothesis.given` ([#526](https://github.com/eth-brownie/brownie/pull/526))
- Standardize revert exceptions between calls and transactions ([#527](https://github.com/eth-brownie/brownie/pull/527))

### Fixed
- Ensure correct frame for locals and globals with pytest console debugging ([#523](https://github.com/eth-brownie/brownie/pull/523))
- Add failed tx's to undo buffer prior to raising ([#524](https://github.com/eth-brownie/brownie/pull/524))

## [1.8.5](https://github.com/eth-brownie/brownie/tree/v1.8.5) - 2020-05-14
### Added
- `Account.gas_used` ([#518](https://github.com/eth-brownie/brownie/pull/518))

### Fixed
- Decoding error with arrays of tuples ([#517](https://github.com/eth-brownie/brownie/pull/517))
- Allow pasting multiple commands into the console ([#519](https://github.com/eth-brownie/brownie/pull/519))
- Minor pytest fixes ([#521](https://github.com/eth-brownie/brownie/pull/521))

## [1.8.4](https://github.com/eth-brownie/brownie/tree/v1.8.4) - 2020-05-09
### Added
- `Wei.to` for unit conversion ([#501](https://github.com/eth-brownie/brownie/pull/501))
- Exposed `block_time`, `default_balance` and `time` ganache-cli parameters ([#501](https://github.com/eth-brownie/brownie/pull/501))
- `TransactionReceipt.timestamp` ([#504](https://github.com/eth-brownie/brownie/pull/504))

### Changed
- `brownie-config.yaml` can now specify ganache-cli parameters ([#501](https://github.com/eth-brownie/brownie/pull/501))
- Global variables are now available when using the console for debugging ([#506](https://github.com/eth-brownie/brownie/pull/506))
- Simplified syntax for calling overloaded methods ([#507](https://github.com/eth-brownie/brownie/pull/507))

## [1.8.3](https://github.com/eth-brownie/brownie/tree/v1.8.3) - 2020-05-06
### Changed
- Exposed `nonce` parameter to deploy, transfer and transact methods ([#488](https://github.com/eth-brownie/brownie/pull/488))
- Obtain EVM compiler version and proxy information from Etherscan API ([#492](https://github.com/eth-brownie/brownie/pull/492))
- Better sorting of gas used output ([#491](https://github.com/eth-brownie/brownie/pull/491))

### Fixed
- `Rpc.undo` / `Rpc.redo` with non-instant confirmations ([#483](https://github.com/eth-brownie/brownie/pull/483))
- Minimum solc version when using `Contract.from_explorer` on OSX ([#490](https://github.com/eth-brownie/brownie/pull/490))
- Allow path remappings and imports from packages in interfaces ([#495](https://github.com/eth-brownie/brownie/pull/495))

## [1.8.2](https://github.com/eth-brownie/brownie/tree/v1.8.2) - 2020-05-04
### Fixed
- Allow leading underscores in project root path ([#478](https://github.com/eth-brownie/brownie/pull/478))
- Handle non-string values in pytest print function ([#479](https://github.com/eth-brownie/brownie/pull/479))
- Do not display `.None` for functions name of proxied contract calls ([#481](https://github.com/eth-brownie/brownie/pull/481))

## [1.8.1](https://github.com/eth-brownie/brownie/tree/v1.8.1) - 2020-05-02
### Added
- `--disable-warnings` flag when running tests ([#474](https://github.com/eth-brownie/brownie/pull/474))
- Set custom timeout option for web3 calls ([#469](https://github.com/eth-brownie/brownie/pull/469))

### Changed
- Exposed `silent` parameter to `Account.transfer` ([#472](https://github.com/eth-brownie/brownie/pull/472))

### Fixed
- Import statements within project interfaces ([#475](https://github.com/eth-brownie/brownie/pull/475))

## [1.8.0](https://github.com/eth-brownie/brownie/tree/v1.8.0) - 2020-04-30
### Added
- Interactive debugging mode when running tests ([#456](https://github.com/eth-brownie/brownie/pull/456))
- `Rpc.undo` and `Rpc.redo` ([#457](https://github.com/eth-brownie/brownie/pull/457))
- `InterfaceContainer` and `InterfaceConstructor` ([#463](https://github.com/eth-brownie/brownie/pull/463))
- Allow contract deployment via `Account.transfer` ([#464](https://github.com/eth-brownie/brownie/pull/464))

### Changed
- Do not raise on non-zero block height ([#461](https://github.com/eth-brownie/brownie/pull/461))
- When fetching source code, call `getabi` if `getsourcecode` fails ([#462](https://github.com/eth-brownie/brownie/pull/462))

### Fixed
- Add missing args to pytest `print` method ([#460](https://github.com/eth-brownie/brownie/pull/460))

## [1.7.5](https://github.com/eth-brownie/brownie/tree/v1.7.5) - 2020-04-26
### Fixed
- Importing keystore files from CLI without `.json` suffix ([#448](https://github.com/eth-brownie/brownie/pull/448))
- Properly display reports in GUI ([#449](https://github.com/eth-brownie/brownie/pull/449))


## [1.7.4](https://github.com/eth-brownie/brownie/tree/v1.7.4) - 2020-04-25
### Fixed
- Do not repeat queries for unverified source ([#445](https://github.com/eth-brownie/brownie/pull/445))
- `KeyError` when using `autofetch_sources` ([#445](https://github.com/eth-brownie/brownie/pull/445))
- "No owner" issue with contract call during coverage evaluation ([#446](https://github.com/eth-brownie/brownie/pull/446))

## [1.7.3](https://github.com/eth-brownie/brownie/tree/v1.7.3) - 2020-04-23
### Changed
- Expanded support for use of `--fork` with Ganache ([#437](https://github.com/eth-brownie/brownie/pull/437))

### Fixed
- Remove outdated check for project-inside-project ([#438](https://github.com/eth-brownie/brownie/pull/438))

## [1.7.2](https://github.com/eth-brownie/brownie/tree/v1.7.2) - 2020-04-22
### Fixed
- Properly handle undecodable events ([#433](https://github.com/eth-brownie/brownie/pull/433))

## [1.7.1](https://github.com/eth-brownie/brownie/tree/v1.7.1) - 2020-04-20
### Fixed
- Do not allow `brownie init` on a directory that isn't empty ([#428](https://github.com/eth-brownie/brownie/pull/428))
- Missing dev revert strings on `require` as last statement in a function ([#424](https://github.com/eth-brownie/brownie/pull/424))
- Colorful output when skipping tests without `xdist` ([#422](https://github.com/eth-brownie/brownie/pull/422))

## [1.7.0](https://github.com/eth-brownie/brownie/tree/v1.7.0) - 2020-04-17
### Added
- Install packages from Github or ethPM using `brownie pm` CLI commands ([#390](https://github.com/eth-brownie/brownie/pull/390))
- Manage network settings using `brownie networks` CLI commands ([#408](https://github.com/eth-brownie/brownie/pull/408))
- Fetch contract sources from Etherscan API with `Contract.from_explorer` ([#413](https://github.com/eth-brownie/brownie/pull/413))
- Maintain persistent deployment records in SQLite database ([#413](https://github.com/eth-brownie/brownie/pull/413))
- Use [`prompt_toolkit`](https://github.com/prompt-toolkit/python-prompt-toolkit) in console to enable autocompletion, input suggestions and code highlights ([#416](https://github.com/eth-brownie/brownie/pull/416))
- View NatSpec documentation for contract functions with `ContractCall.info` ([#395](https://github.com/eth-brownie/brownie/pull/395))
- `Accounts.default` to set default account for contract deployments ([#391](https://github.com/eth-brownie/brownie/pull/391))
- Cleaner output when using the `-s` flag with pytest ([#397](https://github.com/eth-brownie/brownie/pull/397))

### Changed
- All configuration file settings are now optional and no config file is added when creating a new project ([#408](https://github.com/eth-brownie/brownie/pull/408))
- Network settings are handled independently of projects ([#408](https://github.com/eth-brownie/brownie/pull/408))
- Paths are referenced via pointers in build artifacts ([#403](https://github.com/eth-brownie/brownie/pull/403))

### Deprecated
- `Contract` init method deprecated in favor of `from_ethpm` or `from_abi` class methods ([#413](https://github.com/eth-brownie/brownie/pull/413))
- `brownie ethpm` CLI tool temporarily deprecated in favor of `brownie pm` until ethPM v3 is official ([#390](https://github.com/eth-brownie/brownie/pull/390))

### Removed
- Source minification ([#384](https://github.com/eth-brownie/brownie/pull/384))

### Fixed
- Recursion errors when a library references itself ([#393](https://github.com/eth-brownie/brownie/pull/393))
- Incorrect source highlights when running tests across multiple projects at once ([#402](https://github.com/eth-brownie/brownie/pull/402))

## [1.6.9](https://github.com/eth-brownie/brownie/tree/v1.6.9) - 2020-04-03
### Fixed
- Encoding bug for lists of tuples
- Allow transfer to unchecksummed hexstring address
- Color output for `dir` in console
- Ignore json files in contracts folder
- `ZeroDivisionError` during coverage evaluation when nothing has changed

## [1.6.8](https://github.com/eth-brownie/brownie/tree/v1.6.8) - 2020-03-30
### Changed
- Use Vyper [v0.1.0-beta17](https://github.com/vyperlang/vyper/releases/tag/v0.1.0-beta.17)

### Fixed
- Bug when determining dependencies of a `Contract` object

## [1.6.7](https://github.com/eth-brownie/brownie/tree/v1.6.7) - 2020-03-09
### Fixed
- `INVALID` instructions with no related ast node (assembly)
- Missing f-strings in compiler output

## [1.6.6](https://github.com/eth-brownie/brownie/tree/v1.6.6) - 2020-03-03
### Changed
- MythX plugin update (PR)[https://github.com/eth-brownie/brownie/pull/365]
- MythX plugin documentation update (PR)[https://github.com/eth-brownie/brownie/pull/366]

## [1.6.5](https://github.com/eth-brownie/brownie/tree/v1.6.5) - 2020-02-19
### Fixed
- Fix issues from missing source offsets in Solidity [v0.6.3](https://github.com/ethereum/solidity/releases/tag/v0.6.3)
- Do not assume pytest will run test functions sequentially (adds support for `-k` flag)

## [1.6.4](https://github.com/eth-brownie/brownie/tree/v1.6.4) - 2020-02-11
### Added
- Show progress spinner when running stateful tests

### Changed
- Update `brownie analyze` based on updates to [MythX](https://www.mythx.io/) API

### Fixed
- Allow import of project `ContractContainer` instances from `brownie` when running tests

## [1.6.3](https://github.com/eth-brownie/brownie/tree/v1.6.3) - 2020-02-09
### Added
- `--stateful` flag to only run or skip stateful test cases
- [EIP-170](https://github.com/ethereum/EIPs/issues/170) size limits: warn on compile, give useful error message on failed deployment

### Changed
- Unexpanded transaction trace is available for deployment transactions

### Fixed
- Warn instead of raising when an import spec cannot be found
- Handle `REVERT` outside of function when generating revert map

## [1.6.2](https://github.com/eth-brownie/brownie/tree/v1.6.2) - 2020-02-05
### Fixed
- Retrieve config file from brownie/data when generating new project

## [1.6.1](https://github.com/eth-brownie/brownie/tree/v1.6.1) - 2020-02-03
### Changed
- Bump dependency versions, notably [web3.py](https://github.com/ethereum/web3.py) [v5.5.0](https://web3py.readthedocs.io/en/stable/releases.html#v5-5-0-2020-02-03) to support the new [ENS registry](https://medium.com/the-ethereum-name-service/ens-registry-migration-bug-fix-new-features-64379193a5a)

## [1.6.0](https://github.com/eth-brownie/brownie/tree/v1.6.0) - 2020-02-02
### Added
- [Hypothesis](https://github.com/HypothesisWorks/hypothesis/tree/master/hypothesis-python) integration for property-based and stateful testing
- `TransactionReceipt.new_contracts` - list of contracts deployed during a contract call
- `TransactionReceipt.internal_transfers` - information on internal ether transfers during a transaction

### Changed
- Refactor `brownie.convert` into sub-modules
- Use `eth_abi.grammar.parse` when formatting contract inputs and outputs
- Replace [`docopt`](https://github.com/docopt/docopt) with [`docopt-ng`](https://github.com/bazaar-projects/docopt-ng) (fixes deprecation warnings)
- `ContractContainer.at` compares actual bytecode to expected, returns `Contract` object if they do not match

### Removed
- Custom color settings in the project config file

### Fixed
- bug preventing `pytest.default_contract_owner` config setting from having any effect
- threading exception when contract deployment fails

## [1.5.1](https://github.com/eth-brownie/brownie/tree/v1.5.1) - 2020-01-21
### Fixed
- Correctly isolate path and nodeid from test cases inside classes
- Allow `""` and `"0x"` when converting to bytes, disallow booleans
- Tests can run from inside a project subfolder
- Preserve pytest `rootdir` when a Brownie project is in a subfolder of a Python project

## [1.5.0](https://github.com/eth-brownie/brownie/tree/v1.5.0) - 2020-01-20
### Added
- `interfaces/` folder for interface sources
- Support for `pytest-xdist`
- Tested support for Vyper with ethPM
- Progress bar when downloading a Brownie mix
- `get_abi` method for Solidity and Vyper compilers
- Create `.gitignore` and `.gitattributes` when initializing new project

### Changed
- Move check for new contract sources from `Project.__init__` to `Project.load`
- Set `istanbul` as default EVM ruleset, run tests against `ganache-cli` [v6.8.2](https://github.com/trufflesuite/ganache-cli/releases/tag/v6.8.2)

### Deprecated
- `pytest.reverts` is deprecated in favor of `brownie.reverts`

### Fixed
- Check pragma statements when determining if a contract should be recompiled
- Understand `abstract contract` when regexing contract source

## [1.4.2](https://github.com/eth-brownie/brownie/tree/v1.4.2) - 2020-01-10
### Added
- Add Ethereum Classic networks in `brownie-config.yaml`
- Accept `atlantis` and `agharta` as EVM ruleset options in `brownie-config.yaml`

### Changed
- Use Vyper [v0.1.0-beta16](https://github.com/vyperlang/vyper/releases/tag/v0.1.0-beta.16)

### Fixed
- Create `~/.brownie/accounts` when `accounts` commandline interface is called

## [1.4.1](https://github.com/eth-brownie/brownie/tree/v1.4.1) - 2020-01-09
### Changed
- Do not install solc until required for compilation
- Adjust compiler config settings to be less Solidity-centric

### Fixed
- Compiler bug when generating Vyper branch paths
- Permission error when launching Brownie with Ganache already running on OSX

## [1.4.0](https://github.com/eth-brownie/brownie/tree/v1.4.0) - 2020-01-07
### Added
- support for Vyper smart contracts ([v0.1.0-beta15](https://github.com/vyperlang/vyper/releases/tag/v0.1.0-beta.15))
- `brownie accounts` commandline interface

## [1.3.2](https://github.com/eth-brownie/brownie/tree/v1.3.2) - 2020-01-01
### Added
- error message for modulus by zero
- progress bar when installing new version of solc

## [1.3.1](https://github.com/eth-brownie/brownie/tree/v1.3.1) - 2019-12-25
### Added
- better error message for division by zero

### Fixed
- Correctly save minified source offsets in build artifacts
- Coverage evaluation: isolate `active_branches` between jumps

## [1.3.0](https://github.com/eth-brownie/brownie/tree/v1.3.0) - 2019-12-20
### Added
- support for Solidity [v0.6.0](https://github.com/ethereum/solidity/releases/tag/v0.6.0)
- allow `istanbul` as choice for EVM ruleset (default is still `petersburg`)
- allow `dev:` revert comments for `assert` statements
- better error messages when sending ether to nonpayable function, or trying to access an invalid array index

### Fixed
- GUI properly highlights `JUMPDEST` targets within first 256 bytes
- Close IO objects to avoid warnings on exit

## [1.2.1](https://github.com/eth-brownie/brownie/tree/v1.2.1) - 2019-11-28
### Added
- cache available solc compiler versions to avoid repeated calls
- store data files in `~/.brownie/`

### Fixed
- removed Tkinter dependency when not loading the GUI

## [1.2.0](https://github.com/eth-brownie/brownie/tree/v1.2.0) - 2019-11-23
### Added
- [ethPM](https://docs.ethpm.com/) integration
- `ProjectContract` objects persist between sessions (when enabled in the config file)

### Changed
- `scripts.run` only works when a project is loaded, supports multiple loaded projects

### Fixed
- use `isinstance` instead of `type` for conversions, fixes hexstring comparison bug
- pretty printing for more objects in the console
- properly display `SyntaxError` in console when there is no source highlight
- improved regex statement for finding individual contracts within source files
- favor `==x.x` dependencies over `>=x.x <x.y`, removed deps-of-deps to reduce conflicts
- delete stale compiler artifacts from `build/contracts/` when contract name has changed within the same source file

## [1.1.0](https://github.com/eth-brownie/brownie/tree/v1.1.0) - 2019-11-04
### Added
- support for Python 3.8

### Changed
- project config files use `YAML` formatting

## [1.0.1](https://github.com/eth-brownie/brownie/tree/v1.0.1) - 2019-10-13
### Fixed
- regex pattern for finding contracts in source
- string formatting in cli
- calling `rpc.attach` with no port set

## [1.0.0](https://github.com/eth-brownie/brownie/tree/v1.0.0) - 2019-09-24
### Added
- Integration with MythX via `brownie analyze` CLI command
- Support for ENS domains
- Finalize public API, many minor edits!
- replace `broadcast_reverting_tx` with `reverting_tx_gas_limit` in config
- Allow environment variables in config network.hosts
- Add PEP484 annotations to codebase
- Linting: `black`, `mypy`, `isort`

Thanks to [@crawfordleeds](https://github.com/crawfordleeds) and [@dmuhs](https://github.com/dmuhs) for their contributions on this release!

# Beta Releases

Beta releases do not adhere to semver.

## [1.0.0b11](https://github.com/eth-brownie/brownie/tree/v1.0.0b11) - 2019-08-18
- Require web3.py version 5, updates based on breaking changes
- Add support for ABIEncoderV2
- Add Project class, allow opening multiple projects at the same time
- Determine solc version using pragma, allow multiple versions in one project
- Set EVM version in config file
- Allow config file comments, change structure
- Add PublicKeyAccount and Contract (via ABI), allow tracebacks on unknown contracts
- Expanded Alert functionality
- Windows bugfixes

## [1.0.0b10](https://github.com/eth-brownie/brownie/tree/v1.0.0b10) - 2019-07-21
- Use pytest for unit testing
- remove check module, add check.equals comparison logic to ReturnValue
- Modify coverage evaluation to work with pytest
- remove brownie.types package, move classes to related modules
- replace wei function with Wei class, expand functionality
- add EthAddress and HexString helper classes
- improved formatting for tx.traceback and tx.call_trace

## [1.0.0b9](https://github.com/eth-brownie/brownie/tree/v1.0.0b9) - 2019-07-08
- Support for overloaded function names
- Bugfixes
- Minor code changes and improvements

## [1.0.0b8](https://github.com/eth-brownie/brownie/tree/v1.0.0b8) - 2019-06-30
- Rebuild of coverage evaluation functionality using contract ASTs
- Split coverage eval results between branches and statements, add GUI support
- Add tracebacks for failed transactions, better call trace formatting
- Allow contract minification before compiling
- Enable output console in GUI (very basic for now)
- Rebuild brownie console using code.InteractiveConsole
- Significant code refactoring and reorganization
- Emphasis on standardized structure across modules and increased ease of testing
- More tests, coverage at 88%

## [1.0.0b7](https://github.com/eth-brownie/brownie/tree/v1.0.0b7) - 2019-05-24
- Commented dev revert strings
- Custom exception classes
- Standardize contract outputs
- Add Travis and Tox, test coverage at 67%
- Many bugfixes

## [1.0.0b6](https://github.com/eth-brownie/brownie/tree/v1.0.0b6) - 2019-05-14
- Changes to ContractConstructor call arguments
- Bugfixes and minor changes

## [1.0.0b5](https://github.com/eth-brownie/brownie/tree/v1.0.0b5) - 2019-05-13
- Use relative paths in build json files
- Revert calls-as-transactions when evaluating coverage
- Significant refactor and optimizations to coverage analysis
- changes to coverageMap format, add coverageMapTotals
- Save coverage data to reports/ subfolder
- Improvements to GUI

## [1.0.0b4](https://github.com/eth-brownie/brownie/tree/v1.0.0b4) - 2019-05-08
- Add broadcast_reverting_tx flag
- Use py-solc-x 0.4.0
- Detect and attach to an already active RPC client, better verbosity on RPC exceptions
- Introduce Singleton metaclass and refactor code to take advantage
- Add EventDict and EventItem classes for transaction event logs
- cli.color, add _print_as_dict _print_as_list _dir_color attributes
- Add conversion methods in types.convert
- Remove brownie.utils package, move modules to network and project packages
- Bugfixes and minor changes

## [1.0.0b3](https://github.com/eth-brownie/brownie/tree/v1.0.0b3) - 2019-04-26
- major code re-organization and refactoring
- allow skipping contracts with _
- modify test coverage file format
- merge test and coverage components of cli
- only run tests / coverage evaluation if related files have changed
- integrate opview as brownie gui
- many bugfixes and minor changes

## [1.0.0b2](https://github.com/eth-brownie/brownie/tree/v1.0.0b2) - 2019-04-14
- add compile command to cli
- bugfix in pypi package requirements
- show numbers on skipped and failing tests

## [1.0.0b1](https://github.com/eth-brownie/brownie/tree/v1.0.0b1) - 2019-04-11
- major code re-organization, brownie now works as a package and is installable via pip
- remove os.path in favor of pathlib.Path - allow Windows support
- rebuild brownie console, use compile to check for completed statements
- remove Accounts.mnemonic
- transaction.history is now a custom data class
- save and load accounts using standard encrypted keystore files
- add brownie bake to initialize projects from template
- many bugfixes and minor changes

## [0.9.5](https://github.com/eth-brownie/brownie/tree/v0.9.5) - 2019-04-02
- check.true and check.false require booleans to pass
- Allow subfolders within tests/
- Only run specific tests within a file
- More efficient transaction stack trace analysis
- Improvements to compiler efficiency and functionality
- account.transfer accepts data
- add ContractTx.encode_abi
- add ContractContainer.get_method
- Bugfixes

## [0.9.4](https://github.com/eth-brownie/brownie/tree/v0.9.4) - 2019-02-25
- Improved console formatting for lists and dicts
- Run method returns list of scripts when no argument is given
- Do not keep mnemonics and private keys in readline history
- Use KwargTuple type for call return values
- Bugfixes

## [0.9.3](https://github.com/eth-brownie/brownie/tree/v0.9.3) - 2019-02-20
- Raise ValueError when attempting to modify non-existant config settings
- Modify install script
- Minor bugfixes

## [0.9.2](https://github.com/eth-brownie/brownie/tree/v0.9.2) - 2019-02-19
- Add --stable and --dev flags to swap between master and develop branches
- Better verbosity for check.reverts exception string
- Config settings are reset when network resets
- Add default_contract_owner setting

## [0.9.1](https://github.com/eth-brownie/brownie/tree/v0.9.1) - 2019-02-18
- Add --always-transact flag for test and coverage
- Do not show individual methods when contract coverage is 0%
- Minor bugfixes

## [0.9.0](https://github.com/eth-brownie/brownie/tree/v0.9.0) - 2019-02-16
- Initial release<|MERGE_RESOLUTION|>--- conflicted
+++ resolved
@@ -6,17 +6,13 @@
 and this project adheres to [Semantic Versioning](https://semver.org/spec/v2.0.0.html).
 
 ## [Unreleased](https://github.com/eth-brownie/brownie)
-<<<<<<< HEAD
 ### Added
 - Ganache 7.7.x support.
 
 ### Fixed
 - Anvil support, you can now access trace, events and return_value for anvil transactions.
-=======
-### Fixed
 - Removes `eth-abi` depreciation warnings
 - Bump web3.py dep to support async provider in threaded applications
->>>>>>> c842d537
 
 ## [1.19.2](https://github.com/eth-brownie/brownie/tree/v1.19.2) - 2022-10-16
 ### Added
