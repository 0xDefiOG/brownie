# CHANGELOG

All notable changes to this project are documented in this file.

This changelog format is based on [Keep a Changelog](https://keepachangelog.com/en/1.0.0/),
and this project adheres to [Semantic Versioning](https://semver.org/spec/v2.0.0.html).

## [Unreleased](https://github.com/eth-brownie/brownie)
### Added
<<<<<<< HEAD
- Allow to override EVM version per language
=======
- Add support for Ganache 7 CLI flags
>>>>>>> 81384106
### Changed
- Force files to be opened as UTF-8
- Added a new solidity compiler setting `use_latest_patch` in brownie-config.yaml to use the latest patch version of a compiler based on the pragma version of the contract.
- Add cli flag `-r` for raising exceptions to the caller instead of doing a system exit.
- Added support for alchemy out of the box with a `WEB3_ALCHEMY_PROJECT_ID` after running `brownie networks set_provider alchemy`. 
- Add `override` argument to contract methods which allows changing the state before the call, including overwriting balance, nonce, code, and storage of any address.

### Fixed
- Improve support for Ganache 7 reverted transactions
- Fix incremental compilation failing because of mismatching compiler versions

## [1.17.2](https://github.com/eth-brownie/brownie/tree/v1.17.2) - 2021-12-04
### Changed
- Bump deps to support vyper `v0.3.1`

### Fixed
- Support linked libraries in source verification ([#1335](https://github.com/eth-brownie/brownie/pull/1335))
- Check for regex match when locating contract names in source ([#1363](https://github.com/eth-brownie/brownie/pull/1363))

## [1.17.1](https://github.com/eth-brownie/brownie/tree/v1.17.1) - 2021-11-07
### Added
- Add support for `ARBISCAN_TOKEN` env var ([#1319](https://github.com/eth-brownie/brownie/pull/1319))
- Add Avalanche to default networks and support for snowtrace ([#1332](https://github.com/eth-brownie/brownie/pull/1332))

### Changed
- Transactions are rebroadcasted until they appear in the mempool ([#1327](https://github.com/eth-brownie/brownie/pull/1327))
- Avoid caching on chains with short blocktimes ([#1297](https://github.com/eth-brownie/brownie/pull/1297))

### Fixed
- Match single/double quote paths in source verification ([#1323](https://github.com/eth-brownie/brownie/pull/1323))
- Change use of `getcontext()` ([#1310](https://github.com/eth-brownie/brownie/pull/1310))
- IPv6-aware Hardhat ([#1309](https://github.com/eth-brownie/brownie/pull/1309))

## [1.17.0](https://github.com/eth-brownie/brownie/tree/v1.17.0) - 2021-10-13
### Added
- Arguments from the command line can now be passed to brownie scripts. ([#398](https://github.com/eth-brownie/brownie/issues/398))
- Fix etherscan verification w/ new solidity flattener ([#1283](https://github.com/eth-brownie/brownie/pull/1283))
- Drop py36 support and add py39 to CI/dev tooling ([#1289](https://github.com/eth-brownie/brownie/pull/1289))
- Bump dependencies ([#1277](https://github.com/eth-brownie/brownie/pull/1277))
- Fix missing source in source object, grab from filesystem ([#1290](https://github.com/eth-brownie/brownie/pull/1290))
- Add harmony mainnet to default network config([#1286](https://github.com/eth-brownie/brownie/pull/1286))
- Better panic messages for contract calls ([#1275](https://github.com/eth-brownie/brownie/pull/1275))

### Fixed
- Handle missing `gasPrice` in `eth_getTransaction` ([#1285](https://github.com/eth-brownie/brownie/pull/1285))

## [1.16.4](https://github.com/eth-brownie/brownie/tree/v1.16.4) - 2021-09-21
### Added
- Add `only_confirmed` as an optional kwarg for `history.clear` ([#1251](https://github.com/eth-brownie/brownie/pull/1251))
- Add `.env` to default project gitignore ([#1249](https://github.com/eth-brownie/brownie/pull/1249))

### Changed
- Allow numbers in project names ([#1254](https://github.com/eth-brownie/brownie/pull/1254))

### Fixed
- Various Arbitrum related fixes ([#1255](https://github.com/eth-brownie/brownie/pull/1255))
- Pass solc version when compiling ABI ([#1243](https://github.com/eth-brownie/brownie/pull/1243))
- Correctly handle Erigon traces ([#1245](https://github.com/eth-brownie/brownie/pull/1245))
- Replace EIP1559 tx's with the same tx type ([#1250](https://github.com/eth-brownie/brownie/pull/1250))

## [1.16.3](https://github.com/eth-brownie/brownie/tree/v1.16.3) - 2021-09-04
### Added
- Add API token to verify sources on ftmscan ([#1226](https://github.com/eth-brownie/brownie/pull/1226))
- Add `arbitrum-main` to default networks in `network-config.yaml` ([#1235](https://github.com/eth-brownie/brownie/pull/1235))

### Fixed
- Prevent brownie from crashing when skipping tests with -s ([#1220](https://github.com/eth-brownie/brownie/pull/1220))
- Thread safety for `multicall` ([#1233](https://github.com/eth-brownie/brownie/pull/1233))

## [1.16.2](https://github.com/eth-brownie/brownie/tree/v1.16.2) - 2021-08-24
### Added
- Allow specifying password when saving an account ([#1216](https://github.com/eth-brownie/brownie/pull/1216))

### Fixed
- Hardhat revert string format ([#1218](https://github.com/eth-brownie/brownie/pull/1218))
- Clef formatter for EIP-1559 transactions ([#1211](https://github.com/eth-brownie/brownie/pull/1211))

## [1.16.1](https://github.com/eth-brownie/brownie/tree/v1.16.1) - 2021-08-16
### Added
- Set default values for `max_fee` and `priority_fee` ([#1206](https://github.com/eth-brownie/brownie/pull/1206))

### Fixed
- Recursively kill all RPC child processes on exit ([#1200](https://github.com/eth-brownie/brownie/pull/1200))
- Issue with testing reverted contracts not found in deployment map ([#1195](https://github.com/eth-brownie/brownie/pull/1195))
- Fix issue with missing contracts in coverage report ([#1178](https://github.com/eth-brownie/brownie/pull/1178))
- Use `eth.get_block` to avoid deprecated method warning ([#1203](https://github.com/eth-brownie/brownie/pull/1203))
- Correctly handle functions outside contracts when generating pcMap ([#1205](https://github.com/eth-brownie/brownie/pull/1205))

## [1.16.0](https://github.com/eth-brownie/brownie/tree/v1.16.0) - 2021-08-08
### Added
- Initial support for [Hardhat Network](https://hardhat.org/hardhat-network/) as an alternative to Ganache ([#1043](https://github.com/eth-brownie/brownie/pull/1043))
- Support for [EIP-1559](https://eips.ethereum.org/EIPS/eip-1559) transactions ([#1179](https://github.com/eth-brownie/brownie/pull/1179))
- Added `LocalAccount.sign_defunct_message` method to sign `EIP-191` text messages ([#1163](https://github.com/eth-brownie/brownie/pull/1163))

### Fixed
-Preserve active input when writing to the console ([#1181](https://github.com/eth-brownie/brownie/pull/1181))
-Modifications to internal flow when handling transactions, fixes some threadlock issues ([#1182](https://github.com/eth-brownie/brownie/pull/1182))

## [1.15.2](https://github.com/eth-brownie/brownie/tree/v1.15.2) - 2021-07-26
### Fixed
- Bump `py-solc-ast` version to fix AST issues with solc `>=0.8.3` ([#1165](https://github.com/eth-brownie/brownie/pull/1165))

## [1.15.1](https://github.com/eth-brownie/brownie/tree/v1.15.1) - 2021-07-23
### Fixed
- Bugfix with caching `eth_sendTransaction` and related RPC calls ([#1160](https://github.com/eth-brownie/brownie/pull/1160))

## [1.15.0](https://github.com/eth-brownie/brownie/tree/v1.15.0) - 2021-07-22
### Added
- Add support remapping with a sub-folder (like OpenZeppelin/openzeppelin-contracts-upgradeable, ref: [#1137](https://github.com/eth-brownie/brownie/issues/1137))
- Add polygon network integration ([#1119](https://github.com/eth-brownie/brownie/pull/1119))
- Add support for `POLYGONSCAN_TOKEN` env var ([#1135](https://github.com/eth-brownie/brownie/pull/1135))
- Add Multicall context manager ([#1125](https://github.com/eth-brownie/brownie/pull/1125))
- Add initial support for Solidity 0.8's typed errors ([#1110](https://github.com/eth-brownie/brownie/pull/1110))
- Add xdai network integration ([#1136](https://github.com/eth-brownie/brownie/pull/1136))
- Added `LocalAccount.sign_message` method to sign `EIP712Message` objects ([#1097](https://github.com/eth-brownie/brownie/pull/1097))
- Accept password as a kwarg in `Account.load` ([#1099](https://github.com/eth-brownie/brownie/pull/1099))
- Basic support for clef as an account manager (allows hardware wallets) ([#1104](https://github.com/eth-brownie/brownie/pull/1104))
- Updates to support Vyper `v0.2.14` ([#1155](https://github.com/eth-brownie/brownie/pull/1155))

### Fixed
- Fixed subcalls to empty accounts not appearing in the subcalls property of `TransactionReceipts` ([#1106](https://github.com/eth-brownie/brownie/pull/1106))
- Alert message bug ([#1094](https://github.com/eth-brownie/brownie/pull/1094))
- Do not assume latest nonce is highest nonce when handling multiple pending tx's ([#1098](https://github.com/eth-brownie/brownie/pull/1098))
- Accept `Wei` objects in gas strategies ([#1113](https://github.com/eth-brownie/brownie/pull/1113))
- Do not warn when using `no_call_coverage` as a pytest mark ([#1150](https://github.com/eth-brownie/brownie/pull/1150))

## [1.14.6](https://github.com/eth-brownie/brownie/tree/v1.14.6) - 2021-04-20
### Changed
- Upgraded web3 dependency to version 5.18.0 ([#1064](https://github.com/eth-brownie/brownie/pull/1064))
- Upgraded pytest dependency to version 6.2.3 ([#1065](https://github.com/eth-brownie/brownie/pull/1065))
- Upgraded hypothesis dependency to version 6.10.0 ([#1066](https://github.com/eth-brownie/brownie/pull/1066))

### Fixed
- Issue with `BSCSCAN_TOKEN` ([#1062](https://github.com/eth-brownie/brownie/pull/1062))
- Correctly load `.env` values ([#1063](https://github.com/eth-brownie/brownie/pull/1063))

## [1.14.5](https://github.com/eth-brownie/brownie/tree/v1.14.5) - 2021-04-16
### Added
- Added documentation detailing how private Github repositories can be used as a package installation source.
- Add passphrase kwarg to `Account.from_mnemonic` ([#1050](https://github.com/eth-brownie/brownie/pull/1050))

### Changed
- Include `chainId` field when signing transactions ([#1056](https://github.com/eth-brownie/brownie/pull/1056))

### Fixed
- Fixed a formatting issue on the new [environment variable section](https://eth-brownie.readthedocs.io/en/stable/config.html?highlight=POSIX-style#variable-expansion) ([#1038](https://github.com/eth-brownie/brownie/pull/1038))
- Fixed Github package installation failing for private repositories ([#1055](https://github.com/eth-brownie/brownie/pull/1055)).
- Adjusted Github API token error message so that it correctly emits when auth failure occurs ([#1052](https://github.com/eth-brownie/brownie/pull/1052))
- Remove `__ret_value__` prior to writing console output ([#1057](https://github.com/eth-brownie/brownie/pull/1057))
- Handle missing contract when generating transaction receipt ([#1058](https://github.com/eth-brownie/brownie/pull/1058))
- `StopIteration` issues within receipts ([#1059](https://github.com/eth-brownie/brownie/pull/1059))
- Do not cache `eth_newBlockFilter` ([#1061](https://github.com/eth-brownie/brownie/pull/1061))

## [1.14.4](https://github.com/eth-brownie/brownie/tree/v1.14.4) - 2021-04-05
### Added
- Support for environment variables in brownie config ([#1012](https://github.com/eth-brownie/brownie/pull/1012))
- Add Fantom to default networks ([#980](https://github.com/eth-brownie/brownie/pull/980))

### Changed
- Gas report also shows average price for only confirmed txs ([#1020](https://github.com/eth-brownie/brownie/pull/1020))

### Fixed
- Add project to brownie namespace within console ([#1029](https://github.com/eth-brownie/brownie/pull/1029))
- Balance contract member override ([#1030](https://github.com/eth-brownie/brownie/pull/1030))
- Correct frame in pytest interactive debug mode ([#1034](https://github.com/eth-brownie/brownie/pull/1034))

## [1.14.3](https://github.com/eth-brownie/brownie/tree/v1.14.3) - 2021-03-27
### Added
- Support for `BSCSCAN_TOKEN` env var ([#1017](https://github.com/eth-brownie/brownie/pull/1017))

### Fixed
- Ensure node client supports filters before enabling caching middleware ([#1009](https://github.com/eth-brownie/brownie/pull/1009))
- Support `abicoder v2` pragma when verifying source code ([#1018](https://github.com/eth-brownie/brownie/pull/1018))

## [1.14.2](https://github.com/eth-brownie/brownie/tree/v1.14.2) - 2021-03-20
### Fixed
- Attaching to dockerized RPC-clients works on OSX without sudo ([#995](https://github.com/eth-brownie/brownie/pull/995))
- Bug when calling `chain.mine` without a timestamp ([#1005](https://github.com/eth-brownie/brownie/pull/1005))

## [1.14.1](https://github.com/eth-brownie/brownie/tree/v1.14.1) - 2021-03-19
### Fixed
- Improve logic around `eth_getCode` caching to consider selfdestruct via delegate call ([#1002](https://github.com/eth-brownie/brownie/pull/1002))
- Standardize process of adding middlewares upon connection ([#1001](https://github.com/eth-brownie/brownie/pull/1001))

## [1.14.0](https://github.com/eth-brownie/brownie/tree/v1.14.0) - 2021-03-18
### Added
- Generalized RPC logic allowing (limited) use of `geth --dev` as a local test network ([#998](https://github.com/eth-brownie/brownie/pull/998))
- RPC call caching via web3 middleware ([#997](https://github.com/eth-brownie/brownie/pull/997))
- Allow tests to target project outside the current working directory via `--brownie-project` cli flag ([#996](https://github.com/eth-brownie/brownie/pull/996))
- Add BSC mainnet and fork-mode to default networks ([#961](https://github.com/eth-brownie/brownie/pull/961))

### Changed
- `export BROWNIE_LIB=1` to install brownie with soft pins. Also ensured hard pins for all dependencies are set. ([#993](https://github.com/eth-brownie/brownie/pull/993))

## [1.13.4](https://github.com/eth-brownie/brownie/tree/v1.13.4) - 2021-03-14
### Added
- Detect EIP-1167 and Vyper minimal proxies ([#984](https://github.com/eth-brownie/brownie/pull/984))
- Decode ds-note events ([#985](https://github.com/eth-brownie/brownie/pull/985))

### Changed
- During pytest interactive debugging , `continue` now exits the console to run the next test ([#989](https://github.com/eth-brownie/brownie/pull/989))

### Fixed
- Issue around the "optimizer revert" in solidity 0.8.2 ([#988](https://github.com/eth-brownie/brownie/pull/988))

## [1.13.3](https://github.com/eth-brownie/brownie/tree/v1.13.3) - 2021-03-08
### Added
- Option to choose console editting mode ([#970](https://github.com/eth-brownie/brownie/pull/970))

### Fixed
- Strip whitespace from `address_or_alias` ([#978](https://github.com/eth-brownie/brownie/pull/978))
- Automatic source code verification on BscScan ([#962](https://github.com/eth-brownie/brownie/pull/962))
- Heuristic for nonpayable function revert in Vyper `v0.2.11` ([#979](https://github.com/eth-brownie/brownie/pull/979))

## [1.13.2](https://github.com/eth-brownie/brownie/tree/v1.13.2) - 2021-02-28
### Added
- Load installed packages via `project.load` ([#971](https://github.com/eth-brownie/brownie/pull/971))

### Changed
- `brownie run --interactive` enters the console with the namespace of the successfully executed function ([#976](https://github.com/eth-brownie/brownie/pull/976))

### Fixed
- Bump dependency version for [eth-event](https://github.com/iamdefinitelyahuman/eth-event) to [1.2.1](https://github.com/iamdefinitelyahuman/eth-event/releases/tag/v1.2.1) to mitigate the topic generation bug for events with dynamic/fixed size tuple array inputs ([#957](https://github.com/eth-brownie/brownie/pull/957))
- Iterate over network connections instead of local process list to support RPC-attaching with host-based and dockerized RPC clients ([#972](https://github.com/eth-brownie/brownie/pull/972))
- Resolve hostnames provided in host network field to the actual IP when RPC-attaching ([#972](https://github.com/eth-brownie/brownie/pull/972))
- Correctly handle non-push instructions when parsing compiler outputs ([#952](https://github.com/eth-brownie/brownie/pull/952))
- Issue with implementation contract addresses pulled from `eth_getStorageAt` using Ganache `v6.12.2` ([#974](https://github.com/eth-brownie/brownie/pull/974))

## [1.13.1](https://github.com/eth-brownie/brownie/tree/v1.13.1) - 2021-01-31
### Fixed
- Verify that instruction is `PUSH` before popping pushed bytes ([#935](https://github.com/eth-brownie/brownie/pull/935))
- Handle empty return value from `eth_getStorageAt` ([#946](https://github.com/eth-brownie/brownie/pull/946))
- Do not decode event logs immediately ([#947](https://github.com/eth-brownie/brownie/pull/947))

## [1.13.0](https://github.com/eth-brownie/brownie/tree/v1.13.0) - 2021-01-09
### Added
- Automatic source code verification on Etherscan ([#914](https://github.com/eth-brownie/brownie/pull/914))
- Allow replacing transactions that were broadcasted outside of Brownie ([#922](https://github.com/eth-brownie/brownie/pull/922))
- Add `decode_input`, `decode_output` and `info` methods to `OverloadedMethod` object ([#925](https://github.com/eth-brownie/brownie/pull/925))

### Changed
- Lazily decode events for confirmed transactions ([#926](https://github.com/eth-brownie/brownie/pull/926))

## [1.12.4](https://github.com/eth-brownie/brownie/tree/v1.12.4) - 2021-01-03
### Changed
- Use `ReturnType` instead of `list` for some `_EventItem` return values ([#919](https://github.com/eth-brownie/brownie/pull/919))
- Only decode events in reverting transactions upon request ([#920](https://github.com/eth-brownie/brownie/pull/920))
### Fixed
- Correctly handle malformed calldata in subcalls ([#913](https://github.com/eth-brownie/brownie/pull/913))
- Brownie bake uses the default branch instead of assuming `master` ([#917](https://github.com/eth-brownie/brownie/pull/917))

## [1.12.3](https://github.com/eth-brownie/brownie/tree/v1.12.3) - 2020-12-26
### Added
- Exposed `chain_id` and `network_id` ganache-cli parameters. Forked networks retain `chain_id`. ([#908](https://github.com/eth-brownie/brownie/pull/908))
- Show more information about events in `TransactionReceipt.info` ([#898](https://github.com/eth-brownie/brownie/pull/898))
- Support for Solidity error codes ([#906](https://github.com/eth-brownie/brownie/pull/906))
- `TxHistory.wait` to wait for all pending transactions ([#910](https://github.com/eth-brownie/brownie/pull/910))

### Fixed
- Handle missing source nodes due to Yul optimizer ([#895](https://github.com/eth-brownie/brownie/pull/895))
- Typo in link to mixes ([#886](https://github.com/eth-brownie/brownie/pull/886))
- Fixes for tracebacks and dev revert strings in Solidity 0.8.x ([#907](https://github.com/eth-brownie/brownie/pull/907))
- Console output for automatically repriced transactions ([#909](https://github.com/eth-brownie/brownie/pull/909))

## [1.12.2](https://github.com/eth-brownie/brownie/tree/v1.12.2) - 2020-12-04
### Added
- Detect EIP1822 proxies `Contract.from_explorer` ([#881](https://github.com/eth-brownie/brownie/pull/881))
- Support for [EIP 1967](https://eips.ethereum.org/EIPS/eip-1967) proxy pattern in `Contract.from_explorer` ([#876](https://github.com/eth-brownie/brownie/pull/876))
- `ContractContainer.decode_input` ([#879](https://github.com/eth-brownie/brownie/pull/879))

### Changed
- Build artifacts for dependencies are now saved at `build/contracts/dependencies` ([#878](https://github.com/eth-brownie/brownie/pull/878))

### Fixed
- Ensure receiver address is checksummed when calling `eth_estimateGas` ([#880](https://github.com/eth-brownie/brownie/pull/880))

## [1.12.1](https://github.com/eth-brownie/brownie/tree/v1.12.1) - 2020-11-28
### Fixed
- Append zero-bytes when expected size of memory exceeds actual size ([#868](https://github.com/eth-brownie/brownie/pull/868))

## [1.12.0](https://github.com/eth-brownie/brownie/tree/v1.12.0) - 2020-11-24
### Added
- `TransactionReceipt.replace` for rebroadcasting pending transactions ([#846](https://github.com/eth-brownie/brownie/pull/846))
- Gas strategies for automatic transaction pricing and replacement ([#847](https://github.com/eth-brownie/brownie/pull/847))
- Allow broadcasting reverting transactions in a live environment ([#854](https://github.com/eth-brownie/brownie/pull/854))
- Add `timedelta` as a kwarg in `chain.mine` ([#856](https://github.com/eth-brownie/brownie/pull/856))
- `require_network` pytest marker ([#858](https://github.com/eth-brownie/brownie/pull/858))
- `TransactionReceipt.dev_revert_msg` to access the dev revert string when there is a regular revert message ([#860](https://github.com/eth-brownie/brownie/pull/860))
- Allow targetting dev revert string in `brownie.reverts` ([#861](https://github.com/eth-brownie/brownie/pull/861))
- Support regex in `brownie.reverts` ([#864](https://github.com/eth-brownie/brownie/pull/864))

### Changed
- Improved handling of trace queries and related exceptions ([#853](https://github.com/eth-brownie/brownie/pull/853))
- Disallow assignment over contract functions ([#855](https://github.com/eth-brownie/brownie/pull/855))
- `skip_coverage` and `no_call_coverage` are now markers, the fixtures have been deprecated ([#859](https://github.com/eth-brownie/brownie/pull/859))
- Improved exception messages for contract calls missing the `"from"` field ([864](https://github.com/eth-brownie/brownie/pull/865))

### Fixed
- Address resolution in `Contract.at` ([#842](https://github.com/eth-brownie/brownie/pull/842))
- Handle undecodable revert messages within subcalls ([#843](https://github.com/eth-brownie/brownie/pull/843))
- Bug when installed packages contain an `interfaces` folder ([#857](https://github.com/eth-brownie/brownie/pull/857))

## [1.11.12](https://github.com/eth-brownie/brownie/tree/v1.11.12) - 2020-11-04
### Added
- `timestamp` kwarg for `chain.mine` ([#838](https://github.com/eth-brownie/brownie/pull/838))
- `ETH_ADDRESS` constant ([#835](https://github.com/eth-brownie/brownie/pull/835))
- show nonce in console output for pending transactions ([#833](https://github.com/eth-brownie/brownie/pull/833))

### Fixed
- Allow use of `ProjectContract` in tx "from" field on development networks ([#836](https://github.com/eth-brownie/brownie/pull/836))
- Do not attempt to open debugging console when the failing test has not been collected due to a `SyntaxError` ([#834](https://github.com/eth-brownie/brownie/pull/834))

## [1.11.11](https://github.com/eth-brownie/brownie/tree/v1.11.11) - 2020-10-31
### Added
- `ZERO_ADDRESS` constant is now available from main namespace ([#830](https://github.com/eth-brownie/brownie/pull/830))
- Include nonce in `stdout` output when broadcasting a transaction ([#833](https://github.com/eth-brownie/brownie/pull/833))

### Changed
- `brownie bake` project names are no longer case sensetive ([#829](https://github.com/eth-brownie/brownie/pull/829))

### Fixed
- Handle `str` when looking at traceback paths ([#823](https://github.com/eth-brownie/brownie/pull/823))
- Add `__ne__` to `ReturnValue` object ([#831](https://github.com/eth-brownie/brownie/pull/831))

## [1.11.10](https://github.com/eth-brownie/brownie/tree/v1.11.10) - 2020-10-23
### Changed
- During testing, do not connect to network until immediately before running tests ([#819](https://github.com/eth-brownie/brownie/pull/819))

### Fixed
- Vyper 0.2.5 non-payable revert error no longer displays the entire contract ([#812](https://github.com/eth-brownie/brownie/pull/812))
- Handle correct `ConnectionError` when pulling Vyper versions ([#815](https://github.com/eth-brownie/brownie/pull/815))
- Typo in `gasPrice` during gas estimation ([#817](https://github.com/eth-brownie/brownie/pull/817))
- Handle `0x` when parsing tuples with black for call trace ([#818](https://github.com/eth-brownie/brownie/pull/818))
- Console completions for `Contract.deploy` ([#820](https://github.com/eth-brownie/brownie/pull/820))

## [1.11.9](https://github.com/eth-brownie/brownie/tree/v1.11.9) - 2020-10-11
### Added
- `TxHistory.filter` method ([#804](https://github.com/eth-brownie/brownie/pull/804))
- Allow force-compiling of specific contracts in CLI ([#802](https://github.com/eth-brownie/brownie/pull/802))

### Fixed
- Include `vyper` library version in installed versions, after installing a new version ([#803](https://github.com/eth-brownie/brownie/pull/803))
- Understand `Contract` objects in the `from` field of a transaction dict ([#801](https://github.com/eth-brownie/brownie/pull/801))

## [1.11.8](https://github.com/eth-brownie/brownie/tree/v1.11.8) - 2020-10-07
### Added
- Automatically add `tx` as a local variable during interactive debugging ([#796](https://github.com/eth-brownie/brownie/pull/796))

### Changed
- Gas buffer is not applied to transactions between EOAs ([#798](https://github.com/eth-brownie/brownie/pull/798))
- Use `vyper` instead of `vvm` for compilation, where possible ([#797](https://github.com/eth-brownie/brownie/pull/797))

### Fixed
- Correctly highlight skipped, previously failing tests in red when using `-U` flag ([#795](https://github.com/eth-brownie/brownie/pull/795))

## [1.11.7](https://github.com/eth-brownie/brownie/tree/v1.11.7) - 2020-10-02
### Added
- Support for Etherscan's multi-file source output ([#786](https://github.com/eth-brownie/brownie/pull/786))
- Improvements to console hinting and autocompletion ([#788](https://github.com/eth-brownie/brownie/pull/788))

### Changed
- Bump suggested Ganache version to `v6.11.0` ([#787](https://github.com/eth-brownie/brownie/pull/787))

### Fixed
- Update non-payable heuristic for Vyper `v0.2.5` ([#784](https://github.com/eth-brownie/brownie/pull/784))

## [1.11.6](https://github.com/eth-brownie/brownie/tree/v1.11.6) - 2020-09-26
### Added
- `Account.get_deployment_address` ([#763](https://github.com/eth-brownie/brownie/pull/763))
- Use `eth_unlockUnkonwnAccount` to unlock arbitrary accounts in development mode ([#776](https://github.com/eth-brownie/brownie/pull/776))

### Changed
- Generalize `sys.argv` handling for `brownie test` to allow arbitrary flags ([#773](https://github.com/eth-brownie/brownie/pull/773))
- Disable `stdout` capture when compiling a project prior to running tests ([#774](https://github.com/eth-brownie/brownie/pull/774))
- Attempt to determine proxy implementation without relying on Etherscan APi output ([#777](https://github.com/eth-brownie/brownie/pull/777))

### Fixed
- Add `gas_limit` kwarg for `Account.estimate_gas` ([#764](https://github.com/eth-brownie/brownie/pull/764))
- Improve exception message on bytecode exceeding 24kb limit ([#767](https://github.com/eth-brownie/brownie/pull/767))
- Properly handle no installed compiler when using `compile_source` ([#768](https://github.com/eth-brownie/brownie/pull/768))

## [1.11.5](https://github.com/eth-brownie/brownie/tree/v1.11.5) - 2020-09-16
### Changed
- `EthAddress` is now hashable ([#756](https://github.com/eth-brownie/brownie/pull/756))
- Warn instead of raising when an event has an incorrect number of topics ([#759](https://github.com/eth-brownie/brownie/pull/759))

### Fixed
- More trace fixes ([#760](https://github.com/eth-brownie/brownie/pull/760))

## [1.11.4](https://github.com/eth-brownie/brownie/tree/v1.11.4) - 2020-09-13
### Added
- Default interfaces in `InterfaceContainer` ([#754](https://github.com/eth-brownie/brownie/pull/754))
- `--size` flag for `brownie compile` to see deployed bytecode sizes ([#750](https://github.com/eth-brownie/brownie/pull/750))

### Changed
- Improve error message for `AttributeError` from `ProjectContract` ([#753](https://github.com/eth-brownie/brownie/pull/753))

### Fixed
- Check min solc version when using `Contract.from_explorer` ([#752](https://github.com/eth-brownie/brownie/pull/752))
- Issues related to interfaces and contracts using the same name ([#751](https://github.com/eth-brownie/brownie/pull/751))

## [1.11.3](https://github.com/eth-brownie/brownie/tree/v1.11.3) - 2020-09-11
### Added
- `InterfaceConstructor.selectors` ([#748](https://github.com/eth-brownie/brownie/pull/748))

### Fixed
- Ensure `VirtualMachineError.__str__` always returns a string ([#747](https://github.com/eth-brownie/brownie/pull/747))
- Expanding traces when the contract is unknown ([#745](https://github.com/eth-brownie/brownie/pull/745))

## [1.11.2](https://github.com/eth-brownie/brownie/tree/v1.11.2) - 2020-09-07
### Added
- `chain.new_blocks` for iterating over new blocks ([#742](https://github.com/eth-brownie/brownie/pull/742))

### Fixed
- Various fixes involving transaction traces and subcalls ([#741](https://github.com/eth-brownie/brownie/pull/741))

## [1.11.1](https://github.com/eth-brownie/brownie/tree/v1.11.1) - 2020-09-06
### Added
- `gas_buffer` setting for transactions ([#739](https://github.com/eth-brownie/brownie/pull/739))

### Fixed
- Formatting issue when expanding call traces ([#737](https://github.com/eth-brownie/brownie/pull/737))

## [1.11.0](https://github.com/eth-brownie/brownie/tree/v1.11.0) - 2020-08-28
### Added
- Support for multiple Vyper versions ([#731](https://github.com/eth-brownie/brownie/pull/731))

### Changed
- Use `solcx` v1.0.0 ([#733](https://github.com/eth-brownie/brownie/pull/733))
- Always enter console when using `brownie run -I` ([#732](https://github.com/eth-brownie/brownie/pull/732))
- Allow namespace collisions between interfaces ([#734](https://github.com/eth-brownie/brownie/pull/734))

### Fixed
- Ignore `TempProject` contracts when calculating coverage ([#730](https://github.com/eth-brownie/brownie/pull/730))

## [1.10.6](https://github.com/eth-brownie/brownie/tree/v1.10.6) - 2020-08-18
### Changed
- Warn instead of raising when contract has a `balance` function ([#721](https://github.com/eth-brownie/brownie/pull/721))
- `brownie run` can run scripts outside of projects ([#722](https://github.com/eth-brownie/brownie/pull/722))

### Fixed
- Allow using contract types in conftest ([#719](https://github.com/eth-brownie/brownie/pull/719))

## [1.10.5](https://github.com/eth-brownie/brownie/tree/v1.10.5) - 2020-08-07
### Changed
- Container repr outside of console ([#707](https://github.com/eth-brownie/brownie/pull/707))

### Fixed
- Do not shift gas values for `ganache-cli>=6.10.1` ([#704](https://github.com/eth-brownie/brownie/pull/714))
- Handle multiple pragma statements in a single source ([#708](https://github.com/eth-brownie/brownie/pull/708))
- Do not call undo on general exceptions during call-as-tx ([#713](https://github.com/eth-brownie/brownie/pull/713))
- Correctly handle structs and enums outside of contracts ([#715](https://github.com/eth-brownie/brownie/pull/715))

## [1.10.4](https://github.com/eth-brownie/brownie/tree/v1.10.4) - 2020-07-30
### Added
- `--version` cli flag ([#705](https://github.com/eth-brownie/brownie/pull/705))

### Fixed
- Do not mutate hypothesis settings ([#704](https://github.com/eth-brownie/brownie/pull/704))

## [1.10.3](https://github.com/eth-brownie/brownie/tree/v1.10.3) - 2020-07-20
### Changed
- Do not show stateful spinner when stdout is not suppressed ([#696](https://github.com/eth-brownie/brownie/pull/696))

### Fixed
- Decoding error with internal revert message ([#697](https://github.com/eth-brownie/brownie/pull/697))
- Transaction verbosity during tests ([#695](https://github.com/eth-brownie/brownie/pull/695))
- Check for `__getitem__`/`__call__` prior to showing type hints ([#694](https://github.com/eth-brownie/brownie/pull/694))

## [1.10.2](https://github.com/eth-brownie/brownie/tree/v1.10.2) - 2020-07-18
### Fixed
- Decoding error on internal call to an invalid function in a known contract ([#691](https://github.com/eth-brownie/brownie/pull/691))
- `chain.redo` across multiple transactions ([#692](https://github.com/eth-brownie/brownie/pull/692))

## [1.10.1](https://github.com/eth-brownie/brownie/tree/v1.10.1) - 2020-07-17
### Fixed
- `chain` fixture returns expected object ([#689](https://github.com/eth-brownie/brownie/pull/689))

## [1.10.0](https://github.com/eth-brownie/brownie/tree/v1.10.0) - 2020-07-16
### Added
- `TransactionReceipt.call_trace` includes inputs and return values ([#679](https://github.com/eth-brownie/brownie/pull/679))
- `chain` object ([#681](https://github.com/eth-brownie/brownie/pull/681))
- `--silent` flag for `brownie run` ([#680](https://github.com/eth-brownie/brownie/pull/680))
- `address` member for decoded events ([#682](https://github.com/eth-brownie/brownie/pull/682))

### Changed
- Various `rpc` methods have been deprecated in favor of the new `chain` object ([#681](https://github.com/eth-brownie/brownie/pull/681))
- Improvements to console autocompletion / type hints ([#683](https://github.com/eth-brownie/brownie/pull/683))

### Fixed
- Properly handle Solidity source maps that are too long ([#684](https://github.com/eth-brownie/brownie/pull/684))

## [1.9.8](https://github.com/eth-brownie/brownie/tree/v1.9.8) - 2020-07-09
### Added
- Syntax highlights for Vyper exceptions ([#668](https://github.com/eth-brownie/brownie/pull/668))
- Syntax highlights for Solidity exceptions ([#675](https://github.com/eth-brownie/brownie/pull/675))

### Fixed
- Infinite loop when querying implementation contract from Etherscan ([#672](https://github.com/eth-brownie/brownie/pull/672))
- Check return status before streaming brownie mix ([#673](https://github.com/eth-brownie/brownie/pull/673))
- Meaningful error message on failed trace ([#674](https://github.com/eth-brownie/brownie/pull/674))
- Handle incomplete Solidity source map ([#676](https://github.com/eth-brownie/brownie/pull/676))

## [1.9.7](https://github.com/eth-brownie/brownie/tree/v1.9.7) - 2020-07-05
### Added
- `max` gas limit configuration setting ([#664](https://github.com/eth-brownie/brownie/pull/664))
- `--failfast` flag for hypothesis tests ([#666](https://github.com/eth-brownie/brownie/pull/666))

### Fixed
- Iterate trace in reverse when looking for revert reason ([#663](https://github.com/eth-brownie/brownie/pull/663))
- `TransactionReceipt` verbosity and minor fixes ([#665](https://github.com/eth-brownie/brownie/pull/665))

## [1.9.6](https://github.com/eth-brownie/brownie/tree/v1.9.6) - 2020-07-04
### Changed
- Reduce length of traceback on failed Vyper compilation ([#661](https://github.com/eth-brownie/brownie/pull/661))
- Run calls as transactions when catching dev revert string ([#659](https://github.com/eth-brownie/brownie/pull/659))

### Fixed
- Do not reset local chain when closing Brownie ([#660](https://github.com/eth-brownie/brownie/pull/660))

## [1.9.5](https://github.com/eth-brownie/brownie/tree/v1.9.5) - 2020-07-03
### Changed
- Support for Vyper `v0.2.1` ([#656](https://github.com/eth-brownie/brownie/pull/656))
- Updated development network config to match mainnet's latest gas limits ([#650](https://github.com/eth-brownie/brownie/pull/650))

### Fixed
- Heuristic for non-payable function reverts based on changes in Solidity `v0.6.9` ([#647](https://github.com/eth-brownie/brownie/pull/647))
- `brownie run` exit status when using `--interactive` flag ([#655](https://github.com/eth-brownie/brownie/pull/655))

## [1.9.4](https://github.com/eth-brownie/brownie/tree/v1.9.4) - 2020-06-21
### Fixed
- Http Requests now send a custom User-Agent (Fixes Kovan api requests) ([#643](https://github.com/eth-brownie/brownie/pull/643))
- Ensure nonce increments prior to sending a new transaction ([#645](https://github.com/eth-brownie/brownie/pull/645))

## [1.9.3](https://github.com/eth-brownie/brownie/tree/v1.9.3) - 2020-06-19
### Added
- Accounts can now be unlocked on development networks ([#633](https://github.com/eth-brownie/brownie/pull/633))

### Fixed
- Parity error messages ([#631](https://github.com/eth-brownie/brownie/pull/631))
- Geth error messages on reverted `eth_call` ([#639](https://github.com/eth-brownie/brownie/pull/639))
- Etherscan source code returned as compiler JSON input ([#637](https://github.com/eth-brownie/brownie/pull/637))
- Enter correct frame on exception with `brownie run -I` ([#638](https://github.com/eth-brownie/brownie/pull/638))
- Always exit with non-zero status on an unhandled exception ([#640](https://github.com/eth-brownie/brownie/pull/640))

## [1.9.2](https://github.com/eth-brownie/brownie/tree/v1.9.2) - 2020-06-08
### Added
- Filter report outputs by source path or contract name ([#626](https://github.com/eth-brownie/brownie/pull/626))

### Fixed
- Delete `required_confs` from transaction parameters prior to making a call ([#620](https://github.com/eth-brownie/brownie/pull/620))
- Handle coverage data and gas profile as `pytest` reports, fixes Windows formatting issues ([#620](https://github.com/eth-brownie/brownie/pull/622))
- Filter fixtures from namespace when using interactive test debugger ([#627](https://github.com/eth-brownie/brownie/pull/627))

## [1.9.1](https://github.com/eth-brownie/brownie/tree/v1.9.1) - 2020-06-07
### Fixed
- Return actual call when running calls as transactions ([#614](https://github.com/eth-brownie/brownie/pull/614))
- Non-zero exit status when using `brownie test` ([#616](https://github.com/eth-brownie/brownie/pull/616))

## [1.9.0](https://github.com/eth-brownie/brownie/tree/v1.9.0) - 2020-06-05
### Added
- Project folder structure is now configurable ([#581](https://github.com/eth-brownie/brownie/pull/581))
- Deployment artifacts can now be saved via project setting `dev_deployment_artifacts: true` ([#590](https://github.com/eth-brownie/brownie/pull/590))
- All deployment artifacts are tracked in `deployments/map.json` ([#590](https://github.com/eth-brownie/brownie/pull/590))
- `required_confs = n / {'required_confs: n}` argument for transactions. Will wait for n confirmations before processing the tx receipt. `n = 0` will immediately return a pending receipt. ([#587](https://github.com/eth-brownie/brownie/pull/587))
- `tx.confirmations` shows number of confirmations, `tx.wait(n)` waits until `tx` has `n` or more confirmations. ([#587](https://github.com/eth-brownie/brownie/pull/587))
- `load_source` hook point ([#584](https://github.com/eth-brownie/brownie/pull/584))
- Support for BIP39 mnemonics ([#585](https://github.com/eth-brownie/brownie/pull/585))
- Expose `block_identifier` for contract calls ([#596](https://github.com/eth-brownie/brownie/pull/596))
- `length` kwarg for `strategy('address')` ([#607](https://github.com/eth-brownie/brownie/pull/607))

### Changed
- `tx.call_trace()` now displays internal and total gas usage ([#564](https://github.com/eth-brownie/brownie/pull/564))
- Default nonce for transactions now takes pending transactions into account. ([#597](https://github.com/eth-brownie/brownie/pull/597))
- Raise more expressive exception on stale fork ([#598](https://github.com/eth-brownie/brownie/pull/598))
- Automatically add middleware when connecting to POA networks ([#602](https://github.com/eth-brownie/brownie/pull/602))
- Hypothesis output includes code highlights ([#605](https://github.com/eth-brownie/brownie/pull/605))

### Fixed
- Geth Traces depth reduced ([#562](https://github.com/eth-brownie/brownie/pull/562))
- Ganache gasCost in traces (ganache bug) ([#562](https://github.com/eth-brownie/brownie/pull/562))
- Decoding error when contracts use the same event signature with different argument indexing ([#575](https://github.com/eth-brownie/brownie/pull/575))
- Repeated alerts will now run indefinitely, instead of twice ([#608](https://github.com/eth-brownie/brownie/pull/608))
- Catch `ZombieProcess` and `NoSuchProcess` when attaching to ganache in OSX ([#574](https://github.com/eth-brownie/brownie/pull/574))
- Snapshotting during failed `@given` tests ([#591](https://github.com/eth-brownie/brownie/pull/591))
- `Rpc.undo` correctly rewinds to immediately before a transaction ([#604](https://github.com/eth-brownie/brownie/pull/604))

A big thank you to [@matnad](https://github.com/matnad) for many contributions during this release!

## [1.8.9](https://github.com/eth-brownie/brownie/tree/v1.8.9) - 2020-05-26
### Changed
- Raise `ValueError` instead of `VirtualMachineError` when the returned RPC error does not contain a data field ([#555](https://github.com/eth-brownie/brownie/pull/555))
- Improve readability of exception when compilation fails while running pytest ([#556](https://github.com/eth-brownie/brownie/pull/556))

### Fixed
- IPC timeout setting ([#554](https://github.com/eth-brownie/brownie/pull/554))
- Pytest import issues ([#556](https://github.com/eth-brownie/brownie/pull/556))

## [1.8.8](https://github.com/eth-brownie/brownie/tree/v1.8.8) - 2020-05-24
### Changed
- Check `web3.eth.accounts` for new unlocked accounts when calling `Accounts.at` ([#551](https://github.com/eth-brownie/brownie/pull/551))

### Fixed
- Apply timeout setting to all web3 provider types ([#549](https://github.com/eth-brownie/brownie/pull/549))
- `KeyError` when handling certain types of RPC errors ([#550](https://github.com/eth-brownie/brownie/pull/550))

## [1.8.7](https://github.com/eth-brownie/brownie/tree/v1.8.7) - 2020-05-23
### Added
- `--interactive` flag when using `brownie run` ([#547](https://github.com/eth-brownie/brownie/pull/547))

### Changed
- Allow connections to `wss://` endpoints ([#542](https://github.com/eth-brownie/brownie/pull/542))
- Improved `--gas` report ([#543](https://github.com/eth-brownie/brownie/pull/543))
- Adjust how gas prices are handled to allow use of web3 gas price API ([#530](https://github.com/eth-brownie/brownie/pull/530))

### Fixed
- Compiler error when on moving contracts ([#545](https://github.com/eth-brownie/brownie/pull/545))
- Allow `timeout` as a field in `brownie networks` CLI ([#533](https://github.com/eth-brownie/brownie/pull/533))
- Issues with interactive debugging in Windows ([#544](https://github.com/eth-brownie/brownie/pull/544))
- Handle selfdestructed contract during deployment ([#546](https://github.com/eth-brownie/brownie/pull/546))

## [1.8.6](https://github.com/eth-brownie/brownie/tree/v1.8.6) - 2020-05-19
### Added
- `contract_strategy` for drawing objects from a `ContractContainer` ([#528](https://github.com/eth-brownie/brownie/pull/528))

### Changed
- Warn on direct import of `hypothesis.given` ([#526](https://github.com/eth-brownie/brownie/pull/526))
- Standardize revert exceptions between calls and transactions ([#527](https://github.com/eth-brownie/brownie/pull/527))

### Fixed
- Ensure correct frame for locals and globals with pytest console debugging ([#523](https://github.com/eth-brownie/brownie/pull/523))
- Add failed tx's to undo buffer prior to raising ([#524](https://github.com/eth-brownie/brownie/pull/524))

## [1.8.5](https://github.com/eth-brownie/brownie/tree/v1.8.5) - 2020-05-14
### Added
- `Account.gas_used` ([#518](https://github.com/eth-brownie/brownie/pull/518))

### Fixed
- Decoding error with arrays of tuples ([#517](https://github.com/eth-brownie/brownie/pull/517))
- Allow pasting multiple commands into the console ([#519](https://github.com/eth-brownie/brownie/pull/519))
- Minor pytest fixes ([#521](https://github.com/eth-brownie/brownie/pull/521))

## [1.8.4](https://github.com/eth-brownie/brownie/tree/v1.8.4) - 2020-05-09
### Added
- `Wei.to` for unit conversion ([#501](https://github.com/eth-brownie/brownie/pull/501))
- Exposed `block_time`, `default_balance` and `time` ganache-cli parameters ([#501](https://github.com/eth-brownie/brownie/pull/501))
- `TransactionReceipt.timestamp` ([#504](https://github.com/eth-brownie/brownie/pull/504))

### Changed
- `brownie-config.yaml` can now specify ganache-cli parameters ([#501](https://github.com/eth-brownie/brownie/pull/501))
- Global variables are now available when using the console for debugging ([#506](https://github.com/eth-brownie/brownie/pull/506))
- Simplified syntax for calling overloaded methods ([#507](https://github.com/eth-brownie/brownie/pull/507))

## [1.8.3](https://github.com/eth-brownie/brownie/tree/v1.8.3) - 2020-05-06
### Changed
- Exposed `nonce` parameter to deploy, transfer and transact methods ([#488](https://github.com/eth-brownie/brownie/pull/488))
- Obtain EVM compiler version and proxy information from Etherscan API ([#492](https://github.com/eth-brownie/brownie/pull/492))
- Better sorting of gas used output ([#491](https://github.com/eth-brownie/brownie/pull/491))

### Fixed
- `Rpc.undo` / `Rpc.redo` with non-instant confirmations ([#483](https://github.com/eth-brownie/brownie/pull/483))
- Minimum solc version when using `Contract.from_explorer` on OSX ([#490](https://github.com/eth-brownie/brownie/pull/490))
- Allow path remappings and imports from packages in interfaces ([#495](https://github.com/eth-brownie/brownie/pull/495))

## [1.8.2](https://github.com/eth-brownie/brownie/tree/v1.8.2) - 2020-05-04
### Fixed
- Allow leading underscores in project root path ([#478](https://github.com/eth-brownie/brownie/pull/478))
- Handle non-string values in pytest print function ([#479](https://github.com/eth-brownie/brownie/pull/479))
- Do not display `.None` for functions name of proxied contract calls ([#481](https://github.com/eth-brownie/brownie/pull/481))

## [1.8.1](https://github.com/eth-brownie/brownie/tree/v1.8.1) - 2020-05-02
### Added
- `--disable-warnings` flag when running tests ([#474](https://github.com/eth-brownie/brownie/pull/474))
- Set custom timeout option for web3 calls ([#469](https://github.com/eth-brownie/brownie/pull/469))

### Changed
- Exposed `silent` parameter to `Account.transfer` ([#472](https://github.com/eth-brownie/brownie/pull/472))

### Fixed
- Import statements within project interfaces ([#475](https://github.com/eth-brownie/brownie/pull/475))

## [1.8.0](https://github.com/eth-brownie/brownie/tree/v1.8.0) - 2020-04-30
### Added
- Interactive debugging mode when running tests ([#456](https://github.com/eth-brownie/brownie/pull/456))
- `Rpc.undo` and `Rpc.redo` ([#457](https://github.com/eth-brownie/brownie/pull/457))
- `InterfaceContainer` and `InterfaceConstructor` ([#463](https://github.com/eth-brownie/brownie/pull/463))
- Allow contract deployment via `Account.transfer` ([#464](https://github.com/eth-brownie/brownie/pull/464))

### Changed
- Do not raise on non-zero block height ([#461](https://github.com/eth-brownie/brownie/pull/461))
- When fetching source code, call `getabi` if `getsourcecode` fails ([#462](https://github.com/eth-brownie/brownie/pull/462))

### Fixed
- Add missing args to pytest `print` method ([#460](https://github.com/eth-brownie/brownie/pull/460))

## [1.7.5](https://github.com/eth-brownie/brownie/tree/v1.7.5) - 2020-04-26
### Fixed
- Importing keystore files from CLI without `.json` suffix ([#448](https://github.com/eth-brownie/brownie/pull/448))
- Properly display reports in GUI ([#449](https://github.com/eth-brownie/brownie/pull/449))


## [1.7.4](https://github.com/eth-brownie/brownie/tree/v1.7.4) - 2020-04-25
### Fixed
- Do not repeat queries for unverified source ([#445](https://github.com/eth-brownie/brownie/pull/445))
- `KeyError` when using `autofetch_sources` ([#445](https://github.com/eth-brownie/brownie/pull/445))
- "No owner" issue with contract call during coverage evaluation ([#446](https://github.com/eth-brownie/brownie/pull/446))

## [1.7.3](https://github.com/eth-brownie/brownie/tree/v1.7.3) - 2020-04-23
### Changed
- Expanded support for use of `--fork` with Ganache ([#437](https://github.com/eth-brownie/brownie/pull/437))

### Fixed
- Remove outdated check for project-inside-project ([#438](https://github.com/eth-brownie/brownie/pull/438))

## [1.7.2](https://github.com/eth-brownie/brownie/tree/v1.7.2) - 2020-04-22
### Fixed
- Properly handle undecodable events ([#433](https://github.com/eth-brownie/brownie/pull/433))

## [1.7.1](https://github.com/eth-brownie/brownie/tree/v1.7.1) - 2020-04-20
### Fixed
- Do not allow `brownie init` on a directory that isn't empty ([#428](https://github.com/eth-brownie/brownie/pull/428))
- Missing dev revert strings on `require` as last statement in a function ([#424](https://github.com/eth-brownie/brownie/pull/424))
- Colorful output when skipping tests without `xdist` ([#422](https://github.com/eth-brownie/brownie/pull/422))

## [1.7.0](https://github.com/eth-brownie/brownie/tree/v1.7.0) - 2020-04-17
### Added
- Install packages from Github or ethPM using `brownie pm` CLI commands ([#390](https://github.com/eth-brownie/brownie/pull/390))
- Manage network settings using `brownie networks` CLI commands ([#408](https://github.com/eth-brownie/brownie/pull/408))
- Fetch contract sources from Etherscan API with `Contract.from_explorer` ([#413](https://github.com/eth-brownie/brownie/pull/413))
- Maintain persistent deployment records in SQLite database ([#413](https://github.com/eth-brownie/brownie/pull/413))
- Use [`prompt_toolkit`](https://github.com/prompt-toolkit/python-prompt-toolkit) in console to enable autocompletion, input suggestions and code highlights ([#416](https://github.com/eth-brownie/brownie/pull/416))
- View NatSpec documentation for contract functions with `ContractCall.info` ([#395](https://github.com/eth-brownie/brownie/pull/395))
- `Accounts.default` to set default account for contract deployments ([#391](https://github.com/eth-brownie/brownie/pull/391))
- Cleaner output when using the `-s` flag with pytest ([#397](https://github.com/eth-brownie/brownie/pull/397))

### Changed
- All configuration file settings are now optional and no config file is added when creating a new project ([#408](https://github.com/eth-brownie/brownie/pull/408))
- Network settings are handled independently of projects ([#408](https://github.com/eth-brownie/brownie/pull/408))
- Paths are referenced via pointers in build artifacts ([#403](https://github.com/eth-brownie/brownie/pull/403))

### Deprecated
- `Contract` init method deprecated in favor of `from_ethpm` or `from_abi` class methods ([#413](https://github.com/eth-brownie/brownie/pull/413))
- `brownie ethpm` CLI tool temporarily deprecated in favor of `brownie pm` until ethPM v3 is official ([#390](https://github.com/eth-brownie/brownie/pull/390))

### Removed
- Source minification ([#384](https://github.com/eth-brownie/brownie/pull/384))

### Fixed
- Recursion errors when a library references itself ([#393](https://github.com/eth-brownie/brownie/pull/393))
- Incorrect source highlights when running tests across multiple projects at once ([#402](https://github.com/eth-brownie/brownie/pull/402))

## [1.6.9](https://github.com/eth-brownie/brownie/tree/v1.6.9) - 2020-04-03
### Fixed
- Encoding bug for lists of tuples
- Allow transfer to unchecksummed hexstring address
- Color output for `dir` in console
- Ignore json files in contracts folder
- `ZeroDivisionError` during coverage evaluation when nothing has changed

## [1.6.8](https://github.com/eth-brownie/brownie/tree/v1.6.8) - 2020-03-30
### Changed
- Use Vyper [v0.1.0-beta17](https://github.com/vyperlang/vyper/releases/tag/v0.1.0-beta.17)

### Fixed
- Bug when determining dependencies of a `Contract` object

## [1.6.7](https://github.com/eth-brownie/brownie/tree/v1.6.7) - 2020-03-09
### Fixed
- `INVALID` instructions with no related ast node (assembly)
- Missing f-strings in compiler output

## [1.6.6](https://github.com/eth-brownie/brownie/tree/v1.6.6) - 2020-03-03
### Changed
- MythX plugin update (PR)[https://github.com/eth-brownie/brownie/pull/365]
- MythX plugin documentation update (PR)[https://github.com/eth-brownie/brownie/pull/366]

## [1.6.5](https://github.com/eth-brownie/brownie/tree/v1.6.5) - 2020-02-19
### Fixed
- Fix issues from missing source offsets in Solidity [v0.6.3](https://github.com/ethereum/solidity/releases/tag/v0.6.3)
- Do not assume pytest will run test functions sequentially (adds support for `-k` flag)

## [1.6.4](https://github.com/eth-brownie/brownie/tree/v1.6.4) - 2020-02-11
### Added
- Show progress spinner when running stateful tests

### Changed
- Update `brownie analyze` based on updates to [MythX](https://www.mythx.io/) API

### Fixed
- Allow import of project `ContractContainer` instances from `brownie` when running tests

## [1.6.3](https://github.com/eth-brownie/brownie/tree/v1.6.3) - 2020-02-09
### Added
- `--stateful` flag to only run or skip stateful test cases
- [EIP-170](https://github.com/ethereum/EIPs/issues/170) size limits: warn on compile, give useful error message on failed deployment

### Changed
- Unexpanded transaction trace is available for deployment transactions

### Fixed
- Warn instead of raising when an import spec cannot be found
- Handle `REVERT` outside of function when generating revert map

## [1.6.2](https://github.com/eth-brownie/brownie/tree/v1.6.2) - 2020-02-05
### Fixed
- Retrieve config file from brownie/data when generating new project

## [1.6.1](https://github.com/eth-brownie/brownie/tree/v1.6.1) - 2020-02-03
### Changed
- Bump dependency versions, notably [web3.py](https://github.com/ethereum/web3.py) [v5.5.0](https://web3py.readthedocs.io/en/stable/releases.html#v5-5-0-2020-02-03) to support the new [ENS registry](https://medium.com/the-ethereum-name-service/ens-registry-migration-bug-fix-new-features-64379193a5a)

## [1.6.0](https://github.com/eth-brownie/brownie/tree/v1.6.0) - 2020-02-02
### Added
- [Hypothesis](https://github.com/HypothesisWorks/hypothesis/tree/master/hypothesis-python) integration for property-based and stateful testing
- `TransactionReceipt.new_contracts` - list of contracts deployed during a contract call
- `TransactionReceipt.internal_transfers` - information on internal ether transfers during a transaction

### Changed
- Refactor `brownie.convert` into sub-modules
- Use `eth_abi.grammar.parse` when formatting contract inputs and outputs
- Replace [`docopt`](https://github.com/docopt/docopt) with [`docopt-ng`](https://github.com/bazaar-projects/docopt-ng) (fixes deprecation warnings)
- `ContractContainer.at` compares actual bytecode to expected, returns `Contract` object if they do not match

### Removed
- Custom color settings in the project config file

### Fixed
- bug preventing `pytest.default_contract_owner` config setting from having any effect
- threading exception when contract deployment fails

## [1.5.1](https://github.com/eth-brownie/brownie/tree/v1.5.1) - 2020-01-21
### Fixed
- Correctly isolate path and nodeid from test cases inside classes
- Allow `""` and `"0x"` when converting to bytes, disallow booleans
- Tests can run from inside a project subfolder
- Preserve pytest `rootdir` when a Brownie project is in a subfolder of a Python project

## [1.5.0](https://github.com/eth-brownie/brownie/tree/v1.5.0) - 2020-01-20
### Added
- `interfaces/` folder for interface sources
- Support for `pytest-xdist`
- Tested support for Vyper with ethPM
- Progress bar when downloading a Brownie mix
- `get_abi` method for Solidity and Vyper compilers
- Create `.gitignore` and `.gitattributes` when initializing new project

### Changed
- Move check for new contract sources from `Project.__init__` to `Project.load`
- Set `istanbul` as default EVM ruleset, run tests against `ganache-cli` [v6.8.2](https://github.com/trufflesuite/ganache-cli/releases/tag/v6.8.2)

### Deprecated
- `pytest.reverts` is deprecated in favor of `brownie.reverts`

### Fixed
- Check pragma statements when determining if a contract should be recompiled
- Understand `abstract contract` when regexing contract source

## [1.4.2](https://github.com/eth-brownie/brownie/tree/v1.4.2) - 2020-01-10
### Added
- Add Ethereum Classic networks in `brownie-config.yaml`
- Accept `atlantis` and `agharta` as EVM ruleset options in `brownie-config.yaml`

### Changed
- Use Vyper [v0.1.0-beta16](https://github.com/vyperlang/vyper/releases/tag/v0.1.0-beta.16)

### Fixed
- Create `~/.brownie/accounts` when `accounts` commandline interface is called

## [1.4.1](https://github.com/eth-brownie/brownie/tree/v1.4.1) - 2020-01-09
### Changed
- Do not install solc until required for compilation
- Adjust compiler config settings to be less Solidity-centric

### Fixed
- Compiler bug when generating Vyper branch paths
- Permission error when launching Brownie with Ganache already running on OSX

## [1.4.0](https://github.com/eth-brownie/brownie/tree/v1.4.0) - 2020-01-07
### Added
- support for Vyper smart contracts ([v0.1.0-beta15](https://github.com/vyperlang/vyper/releases/tag/v0.1.0-beta.15))
- `brownie accounts` commandline interface

## [1.3.2](https://github.com/eth-brownie/brownie/tree/v1.3.2) - 2020-01-01
### Added
- error message for modulus by zero
- progress bar when installing new version of solc

## [1.3.1](https://github.com/eth-brownie/brownie/tree/v1.3.1) - 2019-12-25
### Added
- better error message for division by zero

### Fixed
- Correctly save minified source offsets in build artifacts
- Coverage evaluation: isolate `active_branches` between jumps

## [1.3.0](https://github.com/eth-brownie/brownie/tree/v1.3.0) - 2019-12-20
### Added
- support for Solidity [v0.6.0](https://github.com/ethereum/solidity/releases/tag/v0.6.0)
- allow `istanbul` as choice for EVM ruleset (default is still `petersburg`)
- allow `dev:` revert comments for `assert` statements
- better error messages when sending ether to nonpayable function, or trying to access an invalid array index

### Fixed
- GUI properly highlights `JUMPDEST` targets within first 256 bytes
- Close IO objects to avoid warnings on exit

## [1.2.1](https://github.com/eth-brownie/brownie/tree/v1.2.1) - 2019-11-28
### Added
- cache available solc compiler versions to avoid repeated calls
- store data files in `~/.brownie/`

### Fixed
- removed Tkinter dependency when not loading the GUI

## [1.2.0](https://github.com/eth-brownie/brownie/tree/v1.2.0) - 2019-11-23
### Added
- [ethPM](https://docs.ethpm.com/) integration
- `ProjectContract` objects persist between sessions (when enabled in the config file)

### Changed
- `scripts.run` only works when a project is loaded, supports multiple loaded projects

### Fixed
- use `isinstance` instead of `type` for conversions, fixes hexstring comparison bug
- pretty printing for more objects in the console
- properly display `SyntaxError` in console when there is no source highlight
- improved regex statement for finding individual contracts within source files
- favor `==x.x` dependencies over `>=x.x <x.y`, removed deps-of-deps to reduce conflicts
- delete stale compiler artifacts from `build/contracts/` when contract name has changed within the same source file

## [1.1.0](https://github.com/eth-brownie/brownie/tree/v1.1.0) - 2019-11-04
### Added
- support for Python 3.8

### Changed
- project config files use `YAML` formatting

## [1.0.1](https://github.com/eth-brownie/brownie/tree/v1.0.1) - 2019-10-13
### Fixed
- regex pattern for finding contracts in source
- string formatting in cli
- calling `rpc.attach` with no port set

## [1.0.0](https://github.com/eth-brownie/brownie/tree/v1.0.0) - 2019-09-24
### Added
- Integration with MythX via `brownie analyze` CLI command
- Support for ENS domains
- Finalize public API, many minor edits!
- replace `broadcast_reverting_tx` with `reverting_tx_gas_limit` in config
- Allow environment variables in config network.hosts
- Add PEP484 annotations to codebase
- Linting: `black`, `mypy`, `isort`

Thanks to [@crawfordleeds](https://github.com/crawfordleeds) and [@dmuhs](https://github.com/dmuhs) for their contributions on this release!

# Beta Releases

Beta releases do not adhere to semver.

## [1.0.0b11](https://github.com/eth-brownie/brownie/tree/v1.0.0b11) - 2019-08-18
- Require web3.py version 5, updates based on breaking changes
- Add support for ABIEncoderV2
- Add Project class, allow opening multiple projects at the same time
- Determine solc version using pragma, allow multiple versions in one project
- Set EVM version in config file
- Allow config file comments, change structure
- Add PublicKeyAccount and Contract (via ABI), allow tracebacks on unknown contracts
- Expanded Alert functionality
- Windows bugfixes

## [1.0.0b10](https://github.com/eth-brownie/brownie/tree/v1.0.0b10) - 2019-07-21
- Use pytest for unit testing
- remove check module, add check.equals comparison logic to ReturnValue
- Modify coverage evaluation to work with pytest
- remove brownie.types package, move classes to related modules
- replace wei function with Wei class, expand functionality
- add EthAddress and HexString helper classes
- improved formatting for tx.traceback and tx.call_trace

## [1.0.0b9](https://github.com/eth-brownie/brownie/tree/v1.0.0b9) - 2019-07-08
- Support for overloaded function names
- Bugfixes
- Minor code changes and improvements

## [1.0.0b8](https://github.com/eth-brownie/brownie/tree/v1.0.0b8) - 2019-06-30
- Rebuild of coverage evaluation functionality using contract ASTs
- Split coverage eval results between branches and statements, add GUI support
- Add tracebacks for failed transactions, better call trace formatting
- Allow contract minification before compiling
- Enable output console in GUI (very basic for now)
- Rebuild brownie console using code.InteractiveConsole
- Significant code refactoring and reorganization
- Emphasis on standardized structure across modules and increased ease of testing
- More tests, coverage at 88%

## [1.0.0b7](https://github.com/eth-brownie/brownie/tree/v1.0.0b7) - 2019-05-24
- Commented dev revert strings
- Custom exception classes
- Standardize contract outputs
- Add Travis and Tox, test coverage at 67%
- Many bugfixes

## [1.0.0b6](https://github.com/eth-brownie/brownie/tree/v1.0.0b6) - 2019-05-14
- Changes to ContractConstructor call arguments
- Bugfixes and minor changes

## [1.0.0b5](https://github.com/eth-brownie/brownie/tree/v1.0.0b5) - 2019-05-13
- Use relative paths in build json files
- Revert calls-as-transactions when evaluating coverage
- Significant refactor and optimizations to coverage analysis
- changes to coverageMap format, add coverageMapTotals
- Save coverage data to reports/ subfolder
- Improvements to GUI

## [1.0.0b4](https://github.com/eth-brownie/brownie/tree/v1.0.0b4) - 2019-05-08
- Add broadcast_reverting_tx flag
- Use py-solc-x 0.4.0
- Detect and attach to an already active RPC client, better verbosity on RPC exceptions
- Introduce Singleton metaclass and refactor code to take advantage
- Add EventDict and EventItem classes for transaction event logs
- cli.color, add _print_as_dict _print_as_list _dir_color attributes
- Add conversion methods in types.convert
- Remove brownie.utils package, move modules to network and project packages
- Bugfixes and minor changes

## [1.0.0b3](https://github.com/eth-brownie/brownie/tree/v1.0.0b3) - 2019-04-26
- major code re-organization and refactoring
- allow skipping contracts with _
- modify test coverage file format
- merge test and coverage components of cli
- only run tests / coverage evaluation if related files have changed
- integrate opview as brownie gui
- many bugfixes and minor changes

## [1.0.0b2](https://github.com/eth-brownie/brownie/tree/v1.0.0b2) - 2019-04-14
- add compile command to cli
- bugfix in pypi package requirements
- show numbers on skipped and failing tests

## [1.0.0b1](https://github.com/eth-brownie/brownie/tree/v1.0.0b1) - 2019-04-11
- major code re-organization, brownie now works as a package and is installable via pip
- remove os.path in favor of pathlib.Path - allow Windows support
- rebuild brownie console, use compile to check for completed statements
- remove Accounts.mnemonic
- transaction.history is now a custom data class
- save and load accounts using standard encrypted keystore files
- add brownie bake to initialize projects from template
- many bugfixes and minor changes

## [0.9.5](https://github.com/eth-brownie/brownie/tree/v0.9.5) - 2019-04-02
- check.true and check.false require booleans to pass
- Allow subfolders within tests/
- Only run specific tests within a file
- More efficient transaction stack trace analysis
- Improvements to compiler efficiency and functionality
- account.transfer accepts data
- add ContractTx.encode_abi
- add ContractContainer.get_method
- Bugfixes

## [0.9.4](https://github.com/eth-brownie/brownie/tree/v0.9.4) - 2019-02-25
- Improved console formatting for lists and dicts
- Run method returns list of scripts when no argument is given
- Do not keep mnemonics and private keys in readline history
- Use KwargTuple type for call return values
- Bugfixes

## [0.9.3](https://github.com/eth-brownie/brownie/tree/v0.9.3) - 2019-02-20
- Raise ValueError when attempting to modify non-existant config settings
- Modify install script
- Minor bugfixes

## [0.9.2](https://github.com/eth-brownie/brownie/tree/v0.9.2) - 2019-02-19
- Add --stable and --dev flags to swap between master and develop branches
- Better verbosity for check.reverts exception string
- Config settings are reset when network resets
- Add default_contract_owner setting

## [0.9.1](https://github.com/eth-brownie/brownie/tree/v0.9.1) - 2019-02-18
- Add --always-transact flag for test and coverage
- Do not show individual methods when contract coverage is 0%
- Minor bugfixes

## [0.9.0](https://github.com/eth-brownie/brownie/tree/v0.9.0) - 2019-02-16
- Initial release<|MERGE_RESOLUTION|>--- conflicted
+++ resolved
@@ -7,11 +7,9 @@
 
 ## [Unreleased](https://github.com/eth-brownie/brownie)
 ### Added
-<<<<<<< HEAD
 - Allow to override EVM version per language
-=======
 - Add support for Ganache 7 CLI flags
->>>>>>> 81384106
+
 ### Changed
 - Force files to be opened as UTF-8
 - Added a new solidity compiler setting `use_latest_patch` in brownie-config.yaml to use the latest patch version of a compiler based on the pragma version of the contract.
