--- conflicted
+++ resolved
@@ -125,13 +125,7 @@
         available_versions = installed_versions
 
     pragma_regex = re.compile(r"pragma +solidity([^;]*);")
-<<<<<<< HEAD
-    version_regex = re.compile(r"(([<>]?=?|\^)\d+\.\d+\.\d+)+")
-
-    pragma_specs: Dict = dict((i, set()) for i in contracts)
-=======
-    pragma_specs = {}
->>>>>>> 493f0f6d
+    pragma_specs: Dict = {}
     to_install = set()
     new_versions = set()
 
@@ -172,46 +166,12 @@
         )
 
     # organize source paths by latest available solc version
-<<<<<<< HEAD
     compiler_versions: Dict = {}
-    new_versions = set()
-    for path, spec_list in pragma_specs.items():
-        version = _select_max(spec_list, installed_versions)
-=======
-    compiler_versions = {}
     for path, spec in pragma_specs.items():
         version = spec.select(installed_versions)
->>>>>>> 493f0f6d
         compiler_versions.setdefault(str(version), []).append(path)
 
-<<<<<<< HEAD
-
-def _select_max(spec_list: List, version_list: List) -> Any:
-    return max(i.select(version_list) for i in spec_list if i.select(version_list))
-
-
-# convert all specitems to be of types (==, >=, <)
-def _standardize_spec(spec: 'Spec') -> Tuple:
-    final_spec = deepcopy(spec)
-    if spec.specs[0].kind == "==":
-        return final_spec
-    spec_list = list(spec.specs)
-    for s in spec_list:
-        if s.kind in (">", "<="):
-            s.kind = {'>': ">=", '<=': "<"}[s.kind]
-            s.spec.patch += 1
-        elif s.kind == "^":
-            s.kind = ">="
-            spec_list.append(SpecItem(f"<{s.spec.next_minor()}"))
-    spec_list = [
-        max((i for i in spec_list if i.kind == ">="), default=None, key=lambda k: k.spec),
-        min((i for i in spec_list if i.kind == "<"), default=None, key=lambda k: k.spec)
-    ]
-    final_spec.specs = tuple(i for i in spec_list if i)
-    return final_spec
-=======
     return compiler_versions
->>>>>>> 493f0f6d
 
 
 def generate_input_json(
